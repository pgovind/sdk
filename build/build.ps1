[CmdletBinding(PositionalBinding=$false)]
Param(
  [switch] $build,
  [switch] $ci,
  [string] $configuration = "Debug",
  [switch] $deploy,
  [switch] $dogfood,
  [switch] $fullMSBuild,
  [switch] $help,
  [switch] $log,
  [switch] $pack,
  [switch] $prepareMachine,
  [switch] $rebuild,
  [switch] $restore,
  [switch] $sign,
  [string] $solution = "",
  [switch] $test,
  [switch] $perf,
  [string] $verbosity = "minimal",
  [Parameter(ValueFromRemainingArguments=$true)][String[]]$properties
)

Set-StrictMode -Version 2.0
$ErrorActionPreference = "Stop"
[Net.ServicePointManager]::SecurityProtocol = [Net.SecurityProtocolType]::Tls12

function Print-Usage() {
    Write-Host "Common settings:"
    Write-Host "  -configuration <value>  Build configuration Debug, Release"
    Write-Host "  -verbosity <value>      Msbuild verbosity (q[uiet], m[inimal], n[ormal], d[etailed], and diag[nostic])"
    Write-Host "  -help                   Print help and exit"
    Write-Host ""
    Write-Host "Actions:"
    Write-Host "  -restore                Restore dependencies"
    Write-Host "  -build                  Build solution"
    Write-Host "  -rebuild                Rebuild solution"
    Write-Host "  -deploy                 Deploy built VSIXes"
    Write-Host "  -test                   Run all unit tests in the solution"
    Write-Host "  -perf                   Run all performance tests in the solution"
    Write-Host "  -sign                   Sign build outputs"
    Write-Host "  -pack                   Package build outputs into NuGet packages and Willow components"
    Write-Host ""
    Write-Host "Advanced settings:"
    Write-Host "  -dogfood                Setup a dogfood environment using the local build"
    Write-Host "                          This ignores any actions (such as -build or -restore) that were specified"
    Write-Host "                          If any additional arguments are specified, they will be interpreted as a"
    Write-Host "                          command to be run in the dogfood context.  If no additional arguments are"
    Write-Host "                          specified, then the value of the DOTNET_SDK_DOGFOOD_SHELL environment, if"
    Write-Host "                          it is set, will be used."
    Write-Host "  -solution <value>       Path to solution to build"
    Write-Host "  -ci                     Set when running on CI server"
    Write-Host "  -log                    Enable logging (by default on CI)"
    Write-Host "  -prepareMachine         Prepare machine for CI run"
    Write-Host "  -fullMSBuild            Test against the desktop version of MSBuild"
    Write-Host ""
    Write-Host "Command line arguments not listed above are passed through to MSBuild."
    Write-Host "The above arguments can be shortened as much as to be unambiguous (e.g. -co for configuration, -t for test, etc.)."
}

function Create-Directory([string[]] $Path) {
  if (!(Test-Path -Path $Path)) {
    New-Item -Path $Path -Force -ItemType "Directory" | Out-Null
  }
}

function GetVersionsPropsVersion([string[]] $Name) {
  [xml]$Xml = Get-Content $VersionsProps

  foreach ($PropertyGroup in $Xml.Project.PropertyGroup) {
    if (Get-Member -InputObject $PropertyGroup -name $Name) {
        return $PropertyGroup.$Name
    }
  }

  throw "Failed to locate the $Name property"
}

function InstallDotNetCli {
  $script:DotNetCliVersion = GetVersionsPropsVersion -Name "DotNetCliVersion"
  $DotNetInstallVerbosity = ""

  if (!$env:DOTNET_INSTALL_DIR) {
    $env:DOTNET_INSTALL_DIR = Join-Path $ArtifactsDir ".dotnet\$DotNetCliVersion"
  }

  $DotNetRoot = $env:DOTNET_INSTALL_DIR
  $DotNetInstallScript = Join-Path $DotNetRoot "dotnet-install.ps1"

  if ($dogfood) {
    $env:SDK_REPO_ROOT = $RepoRoot
    $env:SDK_CLI_VERSION = $DotNetCliVersion
    $env:MSBuildSDKsPath = Join-Path $ArtifactsConfigurationDir "bin\Sdks"
    $env:DOTNET_MSBUILD_SDK_RESOLVER_SDKS_DIR = $env:MSBuildSDKsPath
    $env:NETCoreSdkBundledVersionsProps = Join-Path $DotNetRoot "sdk\$DotNetCliVersion\Microsoft.NETCoreSdk.BundledVersions.props"
<<<<<<< HEAD
    $env:MicrosoftNETBuildExtensionsTargets = Join-Path $env:MSBuildSDKsPath "Microsoft.NET.Build.Extensions\msbuildExtensions\Microsoft\Microsoft.NET.Build.Extensions\Microsoft.NET.Build.Extensions.targets"
=======
    $env:MicrosoftNETBuildExtensionsTargets = Join-Path $env:MSBuildSDKsPath "Microsoft.NET.Build.Extensions\msbuildExtensions\Microsoft\Microoft.NET.Build.Extensions\Microsoft.NET.Build.Extensions.targets"
>>>>>>> 44dcddaa
  }

  if (!(Test-Path $DotNetInstallScript)) {
    Create-Directory $DotNetRoot
    Invoke-WebRequest "https://dot.net/v1/dotnet-install.ps1" -UseBasicParsing -OutFile $DotNetInstallScript
  }

  if ($verbosity -eq "diagnostic") {
    $DotNetInstallVerbosity = "-Verbose"
  }

  # Install a stage 0
  $SdkInstallDir = Join-Path $DotNetRoot "sdk\$DotNetCliVersion"

  if (!(Test-Path $SdkInstallDir)) {
    # Use Invoke-Expression so that $DotNetInstallVerbosity is not positionally bound when empty
    Invoke-Expression -Command "& `"$DotNetInstallScript`" -Version $DotNetCliVersion $DotNetInstallVerbosity"

    if($LASTEXITCODE -ne 0) {
      throw "Failed to install stage0"
    }
  }

  # Install 1.0 shared framework
  $NetCoreApp10Version = "1.0.5"
  $NetCoreApp10Dir = Join-Path $DotNetRoot "shared\Microsoft.NETCore.App\$NetCoreApp10Version"

  if (!(Test-Path $NetCoreApp10Dir)) {
    # Use Invoke-Expression so that $DotNetInstallVerbosity is not positionally bound when empty
<<<<<<< HEAD
    Invoke-Expression -Command "$DotNetInstallScript -Version $NetCoreApp10Version -SharedRuntime $DotNetInstallVerbosity"
=======
    Invoke-Expression -Command "& `"$DotNetInstallScript`" -Channel `"Preview`" -Version $NetCoreApp10Version -SharedRuntime $DotNetInstallVerbosity"
>>>>>>> 44dcddaa

    if($LASTEXITCODE -ne 0) {
      throw "Failed to install 1.0 shared framework"
    }
  }

  # Install 1.1 shared framework
  $NetCoreApp11Version = "1.1.2"
  $NetCoreApp11Dir = Join-Path $DotNetRoot "shared\Microsoft.NETCore.App\$NetCoreApp11Version"

  if (!(Test-Path $NetCoreApp11Dir)) {
    # Use Invoke-Expression so that $DotNetInstallVerbosity is not positionally bound when empty
<<<<<<< HEAD
    Invoke-Expression -Command "$DotNetInstallScript -Version $NetCoreApp11Version -SharedRuntime $DotNetInstallVerbosity"
=======
    Invoke-Expression -Command "& `"$DotNetInstallScript`" -Channel `"Release/1.1.0`" -Version $NetCoreApp11Version -SharedRuntime $DotNetInstallVerbosity"
>>>>>>> 44dcddaa

    if($LASTEXITCODE -ne 0) {
      throw "Failed to install 1.1 shared framework"
    }
  }

  # Install 2.0 shared framework
  $NetCoreApp20Version = "2.0.0"
  $NetCoreApp20Dir = Join-Path $DotNetRoot "shared\Microsoft.NETCore.App\$NetCoreApp20Version"

  if (!(Test-Path $NetCoreApp20Dir)) {
    # Use Invoke-Expression so that $DotNetInstallVerbosity is not positionally bound when empty
    Invoke-Expression -Command "$DotNetInstallScript -Version $NetCoreApp20Version -SharedRuntime $DotNetInstallVerbosity"

    if($LASTEXITCODE -ne 0) {
      throw "Failed to install 2.0 shared framework"
    }
  }

  # Put the stage 0 on the path
  $env:PATH = "$DotNetRoot;$env:PATH"

  # Disable first run since we want to control all package sources
  $env:DOTNET_SKIP_FIRST_TIME_EXPERIENCE=1

  # Don't resolve runtime, shared framework, or SDK from other locations
  $env:DOTNET_MULTILEVEL_LOOKUP=0
}

function InstallNuGet {
  $NugetInstallDir = Join-Path $ArtifactsDir ".nuget"
  $NugetExe = Join-Path $NugetInstallDir "nuget.exe"

  if (!(Test-Path -Path $NugetExe)) {
    Create-Directory $NugetInstallDir
    Invoke-WebRequest "https://dist.nuget.org/win-x86-commandline/latest/nuget.exe" -UseBasicParsing -OutFile $NugetExe
  }
}

function InstallRepoToolset {
  $RepoToolsetVersion = GetVersionsPropsVersion -Name "RoslynToolsRepoToolsetVersion"
  $RepoToolsetDir = Join-Path $NuGetPackageRoot "roslyntools.repotoolset\$RepoToolsetVersion\tools"
  $RepoToolsetBuildProj = Join-Path $RepoToolsetDir "Build.proj"

  if ($ci -or $log) {
    Create-Directory $LogDir
    $logCmd = "/bl:" + (Join-Path $LogDir "Toolset.binlog")
  } else {
    $logCmd = ""
  }

  if (!(Test-Path -Path $RepoToolsetBuildProj)) {
    $ToolsetProj = Join-Path $PSScriptRoot "Toolset.proj"
    dotnet msbuild $ToolsetProj /t:restore /m /nologo /clp:Summary /warnaserror /v:$verbosity $logCmd | Write-Host

    if($LASTEXITCODE -ne 0) {
      throw "Failed to build $ToolsetProj"
    }
  }

  return $RepoToolsetBuildProj
}

function LocateVisualStudio {
  $VSWhereVersion = GetVersionsPropsVersion -Name "VSWhereVersion"
  $VSWhereDir = Join-Path $ArtifactsDir ".tools\vswhere\$VSWhereVersion"
  $VSWhereExe = Join-Path $vsWhereDir "vswhere.exe"

  if (!(Test-Path $VSWhereExe)) {
    Create-Directory $VSWhereDir
    Invoke-WebRequest "http://github.com/Microsoft/vswhere/releases/download/$VSWhereVersion/vswhere.exe" -UseBasicParsing -OutFile $VSWhereExe
  }

  $VSInstallDir = & $VSWhereExe -latest -property installationPath -requires Microsoft.Component.MSBuild -requires Microsoft.VisualStudio.Component.VSSDK -requires Microsoft.Net.Component.4.6.TargetingPack -requires Microsoft.VisualStudio.Component.Roslyn.Compiler -requires Microsoft.VisualStudio.Component.VSSDK

  if (!(Test-Path $VSInstallDir)) {
    throw "Failed to locate Visual Studio (exit code '$LASTEXITCODE')."
  }

  return $VSInstallDir
}

function Build {
  InstallDotNetCli
  InstallNuget
  CreateBuildEnvScript
  $RepoToolsetBuildProj = InstallRepoToolset

  if ($prepareMachine) {
    Create-Directory $NuGetPackageRoot
    dotnet nuget locals all --clear

    if($LASTEXITCODE -ne 0) {
      throw "Failed to clear NuGet cache"
    }
  }

  if ($fullMSBuild) {
    if (!($env:VSInstallDir)) {
      $env:VSInstallDir = LocateVisualStudio
    }

    $env:DOTNET_SDK_TEST_MSBUILD_PATH = Join-Path $env:VSInstallDir "MSBuild\15.0\Bin\msbuild.exe"
  }

  if ($dogfood)
  {
    if ($properties -eq $null -and $env:DOTNET_SDK_DOGFOOD_SHELL -ne $null)
    {
      $properties = , $env:DOTNET_SDK_DOGFOOD_SHELL
    }
    if ($properties -ne $null)
    {
      $Host.UI.RawUI.WindowTitle = "SDK Test ($RepoRoot) ($configuration)"
      & $properties[0] $properties[1..($properties.Length-1)]
    }
    exit 0
  }

  if ($ci -or $log) {
    Create-Directory $LogDir
    $logCmd = "/bl:" + (Join-Path $LogDir "Build.binlog")
  } else {
    $logCmd = ""
  }

  if ($solution -eq "") {
    $solution = Join-Path $RepoRoot "sdk.sln"
  }

  dotnet msbuild $RepoToolsetBuildProj /m /nologo /clp:Summary /warnaserror /v:$verbosity $logCmd /p:Configuration=$configuration /p:SolutionPath=$solution /p:Restore=$restore /p:Build=$build /p:Rebuild=$rebuild /p:Deploy=$deploy /p:Test=$test /p:PerformanceTest=$perf /p:Sign=$sign /p:Pack=$pack /p:CIBuild=$ci $properties

  if($LASTEXITCODE -ne 0) {
    throw "Failed to build $RepoToolsetBuildProj"
  }
}

function Stop-Processes() {
  Write-Host "Killing running build processes..."
  Get-Process -Name "msbuild" -ErrorAction SilentlyContinue | Stop-Process
  Get-Process -Name "vbcscompiler" -ErrorAction SilentlyContinue | Stop-Process
}

function CreateBuildEnvScript()
{
  Create-Directory $ArtifactsDir
  $scriptPath = Join-Path $ArtifactsDir "sdk-build-env.bat"
  $scriptContents = @"
@echo off
title SDK Build ($RepoRoot)
set DOTNET_SKIP_FIRST_TIME_EXPERIENCE=1
set DOTNET_MULTILEVEL_LOOKUP=0

set PATH=$env:DOTNET_INSTALL_DIR;%PATH%
set NUGET_PACKAGES=$env:NUGET_PACKAGES
"@

  Out-File -FilePath $scriptPath -InputObject $scriptContents -Encoding ASCII
}

if ($help -or (($properties -ne $null) -and ($properties.Contains("/help") -or $properties.Contains("/?")))) {
  Print-Usage
  exit 0
}

$RepoRoot = Join-Path $PSScriptRoot ".."
$RepoRoot = [System.IO.Path]::GetFullPath($RepoRoot);

$ArtifactsDir = $env:DOTNET_SDK_ARTIFACTS_DIR
if (!($ArtifactsDir)) {
  $ArtifactsDir = Join-Path $RepoRoot "artifacts"
}
$ArtifactsConfigurationDir = Join-Path $ArtifactsDir $configuration
$LogDir = Join-Path $ArtifactsConfigurationDir "log"
$VersionsProps = Join-Path $PSScriptRoot "Versions.props"

try {
  if ($ci) {
    $TempDir = Join-Path $ArtifactsConfigurationDir "tmp"
    Create-Directory $TempDir

    $env:TEMP = $TempDir
    $env:TMP = $TempDir
  }

  if (!($env:NUGET_PACKAGES)) {
    $env:NUGET_PACKAGES = Join-Path $env:UserProfile ".nuget\packages"
  }

  $NuGetPackageRoot = $env:NUGET_PACKAGES

  Build
  exit $LASTEXITCODE
}
catch {
  Write-Host $_
  Write-Host $_.Exception
  Write-Host $_.ScriptStackTrace
  exit 1
}
finally {
  Pop-Location
  if ($ci -and $prepareMachine) {
    Stop-Processes
  }
}<|MERGE_RESOLUTION|>--- conflicted
+++ resolved
@@ -92,11 +92,7 @@
     $env:MSBuildSDKsPath = Join-Path $ArtifactsConfigurationDir "bin\Sdks"
     $env:DOTNET_MSBUILD_SDK_RESOLVER_SDKS_DIR = $env:MSBuildSDKsPath
     $env:NETCoreSdkBundledVersionsProps = Join-Path $DotNetRoot "sdk\$DotNetCliVersion\Microsoft.NETCoreSdk.BundledVersions.props"
-<<<<<<< HEAD
     $env:MicrosoftNETBuildExtensionsTargets = Join-Path $env:MSBuildSDKsPath "Microsoft.NET.Build.Extensions\msbuildExtensions\Microsoft\Microsoft.NET.Build.Extensions\Microsoft.NET.Build.Extensions.targets"
-=======
-    $env:MicrosoftNETBuildExtensionsTargets = Join-Path $env:MSBuildSDKsPath "Microsoft.NET.Build.Extensions\msbuildExtensions\Microsoft\Microoft.NET.Build.Extensions\Microsoft.NET.Build.Extensions.targets"
->>>>>>> 44dcddaa
   }
 
   if (!(Test-Path $DotNetInstallScript)) {
@@ -126,11 +122,7 @@
 
   if (!(Test-Path $NetCoreApp10Dir)) {
     # Use Invoke-Expression so that $DotNetInstallVerbosity is not positionally bound when empty
-<<<<<<< HEAD
     Invoke-Expression -Command "$DotNetInstallScript -Version $NetCoreApp10Version -SharedRuntime $DotNetInstallVerbosity"
-=======
-    Invoke-Expression -Command "& `"$DotNetInstallScript`" -Channel `"Preview`" -Version $NetCoreApp10Version -SharedRuntime $DotNetInstallVerbosity"
->>>>>>> 44dcddaa
 
     if($LASTEXITCODE -ne 0) {
       throw "Failed to install 1.0 shared framework"
@@ -143,11 +135,7 @@
 
   if (!(Test-Path $NetCoreApp11Dir)) {
     # Use Invoke-Expression so that $DotNetInstallVerbosity is not positionally bound when empty
-<<<<<<< HEAD
     Invoke-Expression -Command "$DotNetInstallScript -Version $NetCoreApp11Version -SharedRuntime $DotNetInstallVerbosity"
-=======
-    Invoke-Expression -Command "& `"$DotNetInstallScript`" -Channel `"Release/1.1.0`" -Version $NetCoreApp11Version -SharedRuntime $DotNetInstallVerbosity"
->>>>>>> 44dcddaa
 
     if($LASTEXITCODE -ne 0) {
       throw "Failed to install 1.1 shared framework"
