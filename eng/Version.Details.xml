--- conflicted
+++ resolved
@@ -5,35 +5,14 @@
       <Uri>https://github.com/dotnet/templating</Uri>
       <Sha>fa98e14b1b8d84a1a711ef909384f16ada8bbe7c</Sha>
     </Dependency>
-<<<<<<< HEAD
-    <Dependency Name="Microsoft.NETCore.App.Ref" Version="3.0.0" Pinned="true">
-=======
-    <Dependency Name="Microsoft.NETCore.App.Runtime.win-x64" Version="3.1.0-preview2.19511.6">
->>>>>>> 36bd8c86
+    <Dependency Name="Microsoft.NETCore.App.Ref" Version="3.1.0-preview2.19511.6">
       <Uri>https://github.com/dotnet/core-setup</Uri>
       <Sha>f15311bdc5e9fbf4026a3099c32c5ea6b50d6236</Sha>
     </Dependency>
-<<<<<<< HEAD
-    <Dependency Name="Microsoft.NETCore.App.Runtime.win-x64" Version="3.0.1">
+    <Dependency Name="Microsoft.NETCore.App.Runtime.win-x64" Version="3.1.0-preview2.19511.6">
       <Uri>https://github.com/dotnet/core-setup</Uri>
-      <Sha>d34d1570bfdf669ed94b4c939b2f39a1650e2320</Sha>
+      <Sha>f15311bdc5e9fbf4026a3099c32c5ea6b50d6236</Sha>
     </Dependency>
-    <Dependency Name="Microsoft.DotNet.PlatformAbstractions" Version="3.0.1">
-      <Uri>https://github.com/dotnet/core-setup</Uri>
-      <Sha>d34d1570bfdf669ed94b4c939b2f39a1650e2320</Sha>
-    </Dependency>
-    <Dependency Name="Microsoft.NET.HostModel" Version="3.0.1">
-      <Uri>https://github.com/dotnet/core-setup</Uri>
-      <Sha>d34d1570bfdf669ed94b4c939b2f39a1650e2320</Sha>
-    </Dependency>
-    <Dependency Name="Microsoft.Extensions.DependencyModel" Version="3.0.1">
-      <Uri>https://github.com/dotnet/core-setup</Uri>
-      <Sha>d34d1570bfdf669ed94b4c939b2f39a1650e2320</Sha>
-    </Dependency>
-    <Dependency Name="Microsoft.NETCore.DotNetHostResolver" Version="3.0.1">
-      <Uri>https://github.com/dotnet/core-setup</Uri>
-      <Sha>d34d1570bfdf669ed94b4c939b2f39a1650e2320</Sha>
-=======
     <Dependency Name="Microsoft.DotNet.PlatformAbstractions" Version="3.1.0-preview2.19511.6">
       <Uri>https://github.com/dotnet/core-setup</Uri>
       <Sha>f15311bdc5e9fbf4026a3099c32c5ea6b50d6236</Sha>
@@ -49,25 +28,16 @@
     <Dependency Name="Microsoft.NETCore.DotNetHostResolver" Version="3.1.0-preview2.19511.6">
       <Uri>https://github.com/dotnet/core-setup</Uri>
       <Sha>f15311bdc5e9fbf4026a3099c32c5ea6b50d6236</Sha>
->>>>>>> 36bd8c86
     </Dependency>
     <!-- Specific version here is not interesting, but we want Maestro to add corefx
          private feeds -->
     <Dependency Name="System.Text.Json" Version="4.7.0-preview2.19511.4" CoherentParentDependency="Microsoft.NETCore.App.Runtime.win-x64">
       <Uri>https://github.com/dotnet/corefx</Uri>
-<<<<<<< HEAD
-      <Sha>bedb348c4d93b6172967df6cdeea0272c81eb752</Sha>
-    </Dependency>
-    <Dependency Name="Microsoft.AspNetCore.DeveloperCertificates.XPlat" Version="3.0.1-servicing.19503.9">
-      <Uri>https://github.com/aspnet/AspNetCore</Uri>
-      <Sha>c36b12bd5f139bb6b363557efdd25a19651bf642</Sha>
-=======
       <Sha>080eeeb860704f586972f94ac3cabba6f34d08ed</Sha>
     </Dependency>
     <Dependency Name="Microsoft.AspNetCore.DeveloperCertificates.XPlat" Version="3.1.0-preview1.19508.20">
       <Uri>https://github.com/aspnet/AspNetCore</Uri>
       <Sha>84be18b1048236ad163d737b442a4ccf3b10d997</Sha>
->>>>>>> 36bd8c86
     </Dependency>
   </ProductDependencies>
   <ToolsetDependencies>
@@ -77,15 +47,9 @@
     </Dependency>
   </ToolsetDependencies>
   <ProductDependencies>
-<<<<<<< HEAD
-    <Dependency Name="Microsoft.NET.Sdk" Version="3.0.101-servicing.19477.3">
-      <Uri>https://github.com/dotnet/sdk</Uri>
-      <Sha>3819a21a612cd8bc15b6f6c4e361d18490469577</Sha>
-=======
     <Dependency Name="Microsoft.NET.Sdk" Version="3.1.100-preview1.19506.1">
       <Uri>https://github.com/dotnet/sdk</Uri>
       <Sha>357126710492d620198a60ee340ebeca9070f133</Sha>
->>>>>>> 36bd8c86
     </Dependency>
     <Dependency Name="Microsoft.DotNet.Cli.CommandLine" Version="1.0.0-preview.19208.1">
       <Uri>https://github.com/dotnet/CliCommandLineParser</Uri>
