﻿<Project Sdk="Microsoft.NET.Sdk" ToolsVersion="15.0" xmlns="http://schemas.microsoft.com/developer/msbuild/2003">

  <PropertyGroup>
    <OutputType>Exe</OutputType>
  </PropertyGroup>

  <PropertyGroup>
    <TargetFramework>$(ToolsetTargetFramework)</TargetFramework>
    <GenerateRuntimeConfigurationFiles>true</GenerateRuntimeConfigurationFiles>
    <StrongNameKeyId>MicrosoftAspNetCore</StrongNameKeyId>
    <CanRunTestAsTool>false</CanRunTestAsTool>

    <!-- Use layout folder for the output folder, to support in-process tests which expect to be running
         on a valid layout. -->
    <OutputPath>$(ArtifactsBinDir)redist\$(Configuration)</OutputPath>
    <AppendTargetFrameworkToOutputPath>false</AppendTargetFrameworkToOutputPath>
  </PropertyGroup>

  <ItemGroup>
    <Compile Include="..\crossgen.Tests\**\*.cs" LinkBase="crossgen" />
    <Compile Include="..\dotnet-add-package.Tests\**\*.cs" LinkBase="dotnet-add-package" />
    <Compile Include="..\dotnet-add-reference.Tests\**\*.cs" LinkBase="dotnet-add-reference" />
    <Compile Include="..\dotnet-back-compat.Tests\**\*.cs" LinkBase="dotnet-back-compat" />
    <Compile Include="..\dotnet-build.Tests\**\*.cs" LinkBase="dotnet-build" />
    <Compile Include="..\dotnet-clean.Tests\**\*.cs" LinkBase="dotnet-clean" />
    <Compile Include="..\dotnet-fsi.Tests\**\*.cs" LinkBase="dotnet-fsi" />
    <Compile Include="..\dotnet-help.Tests\**\*.cs" LinkBase="dotnet-help" />
    <Compile Include="..\dotnet-install-tool.Tests\**\*.cs" LinkBase="dotnet-install-tool" />
    <Compile Include="..\dotnet-list-package.Tests\**\*.cs" LinkBase="dotnet-list-package" />
    <Compile Include="..\dotnet-list-reference.Tests\**\*.cs" LinkBase="dotnet-list-reference" />
    <Compile Include="..\dotnet-new.Tests\**\*.cs" LinkBase="dotnet-new" />
    <Compile Include="..\dotnet-nuget.UnitTests\**\*.cs" LinkBase="dotnet-nuget" />
    <Compile Include="..\dotnet-pack.Tests\**\*.cs" LinkBase="dotnet-pack" />
    <Compile Include="..\dotnet-publish.Tests\**\*.cs" LinkBase="dotnet-publish" />
    <Compile Include="..\dotnet-remove-package.Tests\**\*.cs" LinkBase="dotnet-remove-package" />
    <Compile Include="..\dotnet-remove-reference.Tests\**\*.cs" LinkBase="dotnet-remove-reference" />
    <Compile Include="..\dotnet-restore.Tests\**\*.cs" LinkBase="dotnet-restore" />
    <Compile Include="..\dotnet-run.Tests\**\*.cs" LinkBase="dotnet-run" />
    <Compile Include="..\dotnet-store.Tests\**\*.cs" LinkBase="dotnet-store" />
    <Compile Include="..\dotnet-test.Tests\**\*.cs" LinkBase="dotnet-test" />
    <Compile Include="..\dotnet-vstest.Tests\**\*.cs" LinkBase="dotnet-vstest" />
    <Compile Include="..\Microsoft.DotNet.Cli.Telemetry.PersistenceChannel.Tests\**\*.cs" LinkBase="Telemetry.PersistenceChannel" />
    <Compile Include="..\Microsoft.DotNet.CommandFactory.Tests\**\*.cs" LinkBase="CommandFactory" />
    <Compile Include="..\Microsoft.DotNet.Configurer.UnitTests\**\*.cs" LinkBase="Configurer" />
    <Compile Include="..\Microsoft.DotNet.ShellShim.Tests\**\*.cs" LinkBase="ShellShim" />


    <None Include="..\Microsoft.DotNet.ShellShim.Tests\WpfBinaryTestAsssets\testwpf.dll" LinkBase="WpfBinaryTestAsssets">
      <CopyToOutputDirectory>PreserveNewest</CopyToOutputDirectory>
    </None>

    <None Update="CollectCodeCoverage.runsettings">
      <CopyToOutputDirectory>PreserveNewest</CopyToOutputDirectory>
    </None>

    <None Update="queryResultSample.json">
      <CopyToOutputDirectory>PreserveNewest</CopyToOutputDirectory>
    </None>
  </ItemGroup>

  <ItemGroup>
    <AssemblyAttribute Include="System.Reflection.AssemblyMetadataAttribute">
      <_Parameter1>MSTestVersion</_Parameter1>
      <_Parameter2>$(MSTestVersion)</_Parameter2>
    </AssemblyAttribute>
    <AssemblyAttribute Include="System.Reflection.AssemblyMetadataAttribute">
      <_Parameter1>MicrosoftNETTestSdkPackageVersion</_Parameter1>
      <_Parameter2>$(MicrosoftNETTestSdkPackageVersion)</_Parameter2>
    </AssemblyAttribute>
    <AssemblyAttribute Include="System.Reflection.AssemblyMetadataAttribute">
      <_Parameter1>XUnitVersion</_Parameter1>
      <_Parameter2>$(XUnitVersion)</_Parameter2>
    </AssemblyAttribute>
    <AssemblyAttribute Include="System.Reflection.AssemblyMetadataAttribute">
      <_Parameter1>SdkVersion</_Parameter1>
      <_Parameter2>$(Version)</_Parameter2>
    </AssemblyAttribute>
  </ItemGroup>

  <!--<ItemGroup>
    <Content Include="..\..\TestAssets\TestProjects\AppWithToolDependency\**\*">
      <Link>TestAssets/TestProjects/AppWithToolDependency/%(RecursiveDir)%(Filename)%(Extension)</Link>
      <CopyToOutputDirectory>PreserveNewest</CopyToOutputDirectory>
      <CopyToPublishDirectory>PreserveNewest</CopyToPublishDirectory>
    </Content>
    <Content Include="..\..\TestAssets\TestProjects\DependencyContextFromTool\**\*">
      <Link>TestAssets/TestProjects/DependencyContextFromTool/%(RecursiveDir)%(Filename)%(Extension)</Link>
      <CopyToOutputDirectory>PreserveNewest</CopyToOutputDirectory>
      <CopyToPublishDirectory>PreserveNewest</CopyToPublishDirectory>
    </Content>
  </ItemGroup>-->

  <!--<Target Name="WriteExpectedVersion"
          BeforeTargets="BeforeBuild"
          DependsOnTargets="PrepareForBuild">

    <PropertyGroup>
      <ExpectedVersionFileInIntermediateFolder>$(IntermediateOutputPath)ExpectedSdkVersion.txt</ExpectedVersionFileInIntermediateFolder>

      <VersionFileContent>$(DotNetCoreSdkLKGVersion)</VersionFileContent>
      <ExistingVersionFileContent Condition=" Exists('$(ExpectedVersionFileInIntermediateFolder)') ">
        $([System.IO.File]::ReadAllText($(ExpectedVersionFileInIntermediateFolder)))
      </ExistingVersionFileContent>

      <ShouldOverwriteVersionFile>false</ShouldOverwriteVersionFile>
      <ShouldOverwriteVersionFile
        Condition=" '$(ExistingVersionFileContent.Trim())' != '$(VersionFileContent.Trim())' ">true</ShouldOverwriteVersionFile>
    </PropertyGroup>

    <WriteLinesToFile File="$(ExpectedVersionFileInIntermediateFolder)"
                      Lines="$(VersionFileContent)"
                      Condition=" '$(ShouldOverwriteVersionFile)' == 'true' "
                      Overwrite="true" />

    <ItemGroup>
      <Content Include="$(ExpectedVersionFileInIntermediateFolder)" CopyToOutputDirectory="PreserveNewest" />
      <FileWrites Include="$(ExpectedVersionFileInIntermediateFolder)" />
    </ItemGroup>
  </Target>-->

  <Target Name="WriteExpectedTargetFrameworkMoniker" BeforeTargets="BeforeBuild" DependsOnTargets="PrepareForBuild">
    <PropertyGroup>
      <ExpectedTargetFrameworkMonikerFileInIntermediateFolder>$(IntermediateOutputPath)ExpectedTargetFrameworkMoniker.txt</ExpectedTargetFrameworkMonikerFileInIntermediateFolder>
      <VersionFileContent>$(TargetFrameworkMoniker)</VersionFileContent>
      <ExistingVersionFileContent Condition=" Exists('$(ExpectedTargetFrameworkMonikerFileInIntermediateFolder)') ">
        $([System.IO.File]::ReadAllText($(ExpectedTargetFrameworkMonikerFileInIntermediateFolder)))
      </ExistingVersionFileContent>
      <ShouldOverwriteVersionFile>false</ShouldOverwriteVersionFile>
      <ShouldOverwriteVersionFile Condition=" '$(ExistingVersionFileContent.Trim())' != '$(VersionFileContent.Trim())' ">true</ShouldOverwriteVersionFile>
    </PropertyGroup>
    <WriteLinesToFile File="$(ExpectedTargetFrameworkMonikerFileInIntermediateFolder)" Lines="$(VersionFileContent)" Condition=" '$(ShouldOverwriteVersionFile)' == 'true' " Overwrite="true" />
    <ItemGroup>
      <Content Include="$(ExpectedTargetFrameworkMonikerFileInIntermediateFolder)" CopyToOutputDirectory="PreserveNewest" />
      <FileWrites Include="$(ExpectedTargetFrameworkMonikerFileInIntermediateFolder)" />
    </ItemGroup>
  </Target>

  <ItemGroup>
    <ProjectReference Include="..\Microsoft.NET.TestFramework\Microsoft.NET.TestFramework.csproj" />
    <ProjectReference Include="..\Microsoft.DotNet.Tools.Tests.ComponentMocks\Microsoft.DotNet.Tools.Tests.ComponentMocks.csproj" />
    <ProjectReference Include="..\..\Cli\dotnet\dotnet.csproj" />
    <ProjectReference Include="..\..\Cli\Microsoft.DotNet.Cli.Sln.Internal\Microsoft.DotNet.Cli.Sln.Internal.csproj" />
    <ProjectReference Include="..\..\Cli\Microsoft.DotNet.Cli.Utils\Microsoft.DotNet.Cli.Utils.csproj" />
    <ProjectReference Include="..\Msbuild.Tests.Utilities\Msbuild.Tests.Utilities.csproj" />
  </ItemGroup>

  <ItemGroup>
<<<<<<< HEAD
    <PackageReference Include="Moq" Version="4.7.25" />
=======
    <PackageReference Include="Moq" Version="$(MoqPackageVersion)" />
    <PackageReference Include="Microsoft.DotNet.Cli.CommandLine" Version="$(MicrosoftDotNetCliCommandLinePackageVersion)" />
>>>>>>> d4f0c260
    <PackageReference Include="System.ComponentModel.TypeConverter" Version="4.3.0" />
  </ItemGroup>
</Project><|MERGE_RESOLUTION|>--- conflicted
+++ resolved
@@ -9,7 +9,7 @@
     <GenerateRuntimeConfigurationFiles>true</GenerateRuntimeConfigurationFiles>
     <StrongNameKeyId>MicrosoftAspNetCore</StrongNameKeyId>
     <CanRunTestAsTool>false</CanRunTestAsTool>
-
+    
     <!-- Use layout folder for the output folder, to support in-process tests which expect to be running
          on a valid layout. -->
     <OutputPath>$(ArtifactsBinDir)redist\$(Configuration)</OutputPath>
@@ -43,7 +43,7 @@
     <Compile Include="..\Microsoft.DotNet.CommandFactory.Tests\**\*.cs" LinkBase="CommandFactory" />
     <Compile Include="..\Microsoft.DotNet.Configurer.UnitTests\**\*.cs" LinkBase="Configurer" />
     <Compile Include="..\Microsoft.DotNet.ShellShim.Tests\**\*.cs" LinkBase="ShellShim" />
-
+    
 
     <None Include="..\Microsoft.DotNet.ShellShim.Tests\WpfBinaryTestAsssets\testwpf.dll" LinkBase="WpfBinaryTestAsssets">
       <CopyToOutputDirectory>PreserveNewest</CopyToOutputDirectory>
@@ -89,14 +89,14 @@
       <CopyToPublishDirectory>PreserveNewest</CopyToPublishDirectory>
     </Content>
   </ItemGroup>-->
-
+  
   <!--<Target Name="WriteExpectedVersion"
           BeforeTargets="BeforeBuild"
           DependsOnTargets="PrepareForBuild">
 
     <PropertyGroup>
       <ExpectedVersionFileInIntermediateFolder>$(IntermediateOutputPath)ExpectedSdkVersion.txt</ExpectedVersionFileInIntermediateFolder>
-
+      
       <VersionFileContent>$(DotNetCoreSdkLKGVersion)</VersionFileContent>
       <ExistingVersionFileContent Condition=" Exists('$(ExpectedVersionFileInIntermediateFolder)') ">
         $([System.IO.File]::ReadAllText($(ExpectedVersionFileInIntermediateFolder)))
@@ -106,7 +106,7 @@
       <ShouldOverwriteVersionFile
         Condition=" '$(ExistingVersionFileContent.Trim())' != '$(VersionFileContent.Trim())' ">true</ShouldOverwriteVersionFile>
     </PropertyGroup>
-
+    
     <WriteLinesToFile File="$(ExpectedVersionFileInIntermediateFolder)"
                       Lines="$(VersionFileContent)"
                       Condition=" '$(ShouldOverwriteVersionFile)' == 'true' "
@@ -145,12 +145,7 @@
   </ItemGroup>
 
   <ItemGroup>
-<<<<<<< HEAD
-    <PackageReference Include="Moq" Version="4.7.25" />
-=======
     <PackageReference Include="Moq" Version="$(MoqPackageVersion)" />
-    <PackageReference Include="Microsoft.DotNet.Cli.CommandLine" Version="$(MicrosoftDotNetCliCommandLinePackageVersion)" />
->>>>>>> d4f0c260
     <PackageReference Include="System.ComponentModel.TypeConverter" Version="4.3.0" />
   </ItemGroup>
 </Project>