﻿using System;
using System.Collections.Generic;
using System.IO;
using System.Linq;
using System.Runtime.InteropServices;
using System.Text;
using Microsoft.DotNet.Cli.Utils;
using Microsoft.NET.TestFramework.Assertions;
using Microsoft.NET.TestFramework.Commands;
using System.Xml.Linq;
using System.Reflection;
using Xunit.Abstractions;
using Microsoft.Build.Utilities;
using NuGet.Versioning;

namespace Microsoft.NET.TestFramework
{
    public class ToolsetInfo
    {
        public string DotNetRoot { get; }
        public string DotNetHostPath { get; }

        private string _sdkVersion;
        public string SdkVersion
        {
            get
            {
                if (_sdkVersion == null)
                {
                    //  Initialize SdkVersion lazily, as we call `dotnet --version` to get it, so we need to wait
                    //  for the TestContext to finish being initialize
                    InitSdkVersion();
                }
                return _sdkVersion;
            }
        }

        Lazy<string> _sdkFolderUnderTest;

        public string SdkFolderUnderTest => _sdkFolderUnderTest.Value;

        Lazy<string> _sdksPath;
        public string SdksPath => _sdksPath.Value;

        public string MicrosoftNETBuildExtensionsPathOverride { get; set; }

        public bool ShouldUseFullFrameworkMSBuild => !string.IsNullOrEmpty(FullFrameworkMSBuildPath);

        public string FullFrameworkMSBuildPath { get; set; }

        public ToolsetInfo(string dotNetRoot)
        {
            DotNetRoot = dotNetRoot;

            DotNetHostPath = Path.Combine(dotNetRoot, $"dotnet{Constants.ExeSuffix}");

            _sdkFolderUnderTest = new Lazy<string>(() => Path.Combine(DotNetRoot, "sdk", SdkVersion));
            _sdksPath = new Lazy<string>(() => Path.Combine(SdkFolderUnderTest, "Sdks"));
        }

        private void InitSdkVersion()
        {
            var logger = new StringTestLogger();
            var command = new DotnetCommand(logger, "--version");

            command.WorkingDirectory = TestContext.Current.TestExecutionDirectory;

            var result = command.Execute();

            if (result.ExitCode != 0)
            {
                throw new Exception("Failed to get dotnet version" + Environment.NewLine + logger.ToString());
            }

            _sdkVersion = result.StdOut.Trim();
        }

        public string GetMicrosoftNETBuildExtensionsPath()
        {
            if (!string.IsNullOrEmpty(MicrosoftNETBuildExtensionsPathOverride))
            {
                return MicrosoftNETBuildExtensionsPathOverride;
            }
            else
            {                
                if (ShouldUseFullFrameworkMSBuild)
                {
                    var msbuildBinPath = Path.GetDirectoryName(FullFrameworkMSBuildPath);
                    var msbuildRoot = Directory.GetParent(msbuildBinPath).Parent.FullName;
                    return Path.Combine(msbuildRoot, @"Microsoft\Microsoft.NET.Build.Extensions");
                }
                else
                {
                    return Path.Combine(DotNetRoot, "sdk", SdkVersion, @"Microsoft\Microsoft.NET.Build.Extensions");
                }
            }
        }

        public void AddTestEnvironmentVariables(SdkCommandSpec command)
        {
            if (ShouldUseFullFrameworkMSBuild)
            {
                string sdksPath = Path.Combine(DotNetRoot, "sdk", SdkVersion, "Sdks");
                command.Environment["DOTNET_MSBUILD_SDK_RESOLVER_SDKS_DIR"] = sdksPath;

                if (!string.IsNullOrEmpty(MicrosoftNETBuildExtensionsPathOverride))
                {
                    var microsoftNETBuildExtensionsPath = GetMicrosoftNETBuildExtensionsPath();
                    command.Environment["MicrosoftNETBuildExtensionsTargets"] = Path.Combine(microsoftNETBuildExtensionsPath, "Microsoft.NET.Build.Extensions.targets");

                    if (UsingFullMSBuildWithoutExtensionsTargets())
                    {
                        command.Environment["CustomAfterMicrosoftCommonTargets"] = Path.Combine(sdksPath, "Microsoft.NET.Build.Extensions",
                            "msbuildExtensions-ver", "Microsoft.Common.targets", "ImportAfter", "Microsoft.NET.Build.Extensions.targets");
                    }
                }

            }

            if (Environment.Is64BitProcess)
            {
                command.Environment.Add("DOTNET_ROOT", DotNetRoot);
            }
            else
            {
                command.Environment.Add("DOTNET_ROOT(x86)", DotNetRoot);
            }
        }

        public SdkCommandSpec CreateCommandForTarget(string target, IEnumerable<string> args)
        {
            var newArgs = args.ToList();
            if (!string.IsNullOrEmpty(target))
            {
                newArgs.Insert(0, $"/t:{target}");
            }

            return CreateCommand(newArgs.ToArray());
        }

        private SdkCommandSpec CreateCommand(params string[] args)
        {
            SdkCommandSpec ret = new SdkCommandSpec();

            //  Run tests on full framework MSBuild if environment variable is set pointing to it
            if (ShouldUseFullFrameworkMSBuild)
            {
                ret.FileName = FullFrameworkMSBuildPath;
                ret.Arguments = args.ToList();
                // Don't propagate DOTNET_HOST_PATH to the msbuild process, to match behavior
                // when running desktop msbuild outside of the test harness.
                ret.Environment["DOTNET_HOST_PATH"] = null;
            }
            else
            {
                var newArgs = args.ToList();
                newArgs.Insert(0, $"msbuild");

                ret.FileName = DotNetHostPath;
                ret.Arguments = newArgs;
            }

            TestContext.Current.AddTestEnvironmentVariables(ret);

            return ret;
        }
        public static ToolsetInfo Create(string repoRoot, string repoArtifactsDir, string configuration, TestCommandLine commandLine)
        {
            repoRoot = commandLine.SDKRepoPath ?? repoRoot;
            configuration = commandLine.SDKRepoConfiguration ?? configuration;

            string dotnetInstallDirFromEnvironment = Environment.GetEnvironmentVariable("DOTNET_INSTALL_DIR");

            string dotnetRoot;

            if (!string.IsNullOrEmpty(commandLine.DotnetHostPath))
            {
                dotnetRoot = Path.GetDirectoryName(commandLine.DotnetHostPath);
            }
            else if (repoRoot != null)
            {
                dotnetRoot = Path.Combine(repoArtifactsDir, "bin", "redist", configuration, "dotnet");
            }
            else if (!string.IsNullOrEmpty(dotnetInstallDirFromEnvironment))
            {
                dotnetRoot = dotnetInstallDirFromEnvironment;
            }
            else
            {
                dotnetRoot = Path.GetDirectoryName(ResolveCommand("dotnet"));
            }

<<<<<<< HEAD
            var ret = new ToolsetInfo(dotnetRoot);
=======
            if (!string.IsNullOrWhiteSpace(commandLine.MSBuildSDKsPath))
            {
                ret.SdksPath = commandLine.MSBuildSDKsPath;
            }
            else if (repoRoot != null)
            {
                ret.SdksPath = Path.Combine(repoArtifactsDir, "bin", configuration, "Sdks");
            }
>>>>>>> 37c7965d

            if (!string.IsNullOrEmpty(commandLine.FullFrameworkMSBuildPath))
            {
                ret.FullFrameworkMSBuildPath = commandLine.FullFrameworkMSBuildPath;
            }
            else if (commandLine.UseFullFrameworkMSBuild)
            {
                ret.FullFrameworkMSBuildPath = ResolveCommand("MSBuild");
            }

            if (repoRoot != null && ret.ShouldUseFullFrameworkMSBuild)
            {
                //  Find path to Microsoft.NET.Build.Extensions for full framework
                string sdksPath = Path.Combine(repoArtifactsDir, "bin", configuration, "Sdks");
                var buildExtensionsSdkPath = Path.Combine(sdksPath, "Microsoft.NET.Build.Extensions");
                ret.MicrosoftNETBuildExtensionsPathOverride = Path.Combine(buildExtensionsSdkPath, "msbuildExtensions", "Microsoft", "Microsoft.NET.Build.Extensions");
            }

            return ret;
        }

        private static string ResolveCommand(string command)
        {
            char pathSplitChar;
            string[] extensions = new string[] { string.Empty };
            if (RuntimeInformation.IsOSPlatform(OSPlatform.Windows))
            {
                pathSplitChar = ';';
                extensions = extensions
                    .Concat(Environment.GetEnvironmentVariable("PATHEXT").Split(pathSplitChar))
                    .ToArray();
            }
            else
            {
                pathSplitChar = ':';
            }

            var paths = Environment.GetEnvironmentVariable("PATH").Split(pathSplitChar);
            string result = extensions.SelectMany(ext => paths.Select(p => Path.Combine(p, command + ext)))
                .FirstOrDefault(File.Exists);

            if (result == null)
            {
                throw new InvalidOperationException("Could not resolve path to " + command);
            }

            return result;
        }

        private static string FindFileInTree(string relativePath, string startPath, bool throwIfNotFound = true)
        {
            string currentPath = startPath;
            while (true)
            {
                string path = Path.Combine(currentPath, relativePath);
                if (File.Exists(path))
                {
                    return path;
                }
                var parent = Directory.GetParent(currentPath);
                if (parent == null)
                {
                    if (throwIfNotFound)
                    {
                        throw new FileNotFoundException($"Could not find file '{relativePath}' in '{startPath}' or any of its ancestors");
                    }
                    else
                    {
                        return null;
                    }
                }
                currentPath = parent.FullName;
            }
        }

        private bool UsingFullMSBuildWithoutExtensionsTargets()
        {
            if (!ShouldUseFullFrameworkMSBuild)
            {
                return false;
            }
            string fullMSBuildDirectory = Path.GetDirectoryName(FullFrameworkMSBuildPath);
            string extensionsImportAfterPath = Path.Combine(fullMSBuildDirectory, "..", "Microsoft.Common.targets", "ImportAfter", "Microsoft.NET.Build.Extensions.targets");
            return !File.Exists(extensionsImportAfterPath);
        }

    }
}<|MERGE_RESOLUTION|>--- conflicted
+++ resolved
@@ -190,18 +190,16 @@
                 dotnetRoot = Path.GetDirectoryName(ResolveCommand("dotnet"));
             }
 
-<<<<<<< HEAD
             var ret = new ToolsetInfo(dotnetRoot);
-=======
-            if (!string.IsNullOrWhiteSpace(commandLine.MSBuildSDKsPath))
-            {
-                ret.SdksPath = commandLine.MSBuildSDKsPath;
-            }
-            else if (repoRoot != null)
-            {
-                ret.SdksPath = Path.Combine(repoArtifactsDir, "bin", configuration, "Sdks");
-            }
->>>>>>> 37c7965d
+            
+            // if (!string.IsNullOrWhiteSpace(commandLine.MSBuildSDKsPath))
+            // {
+            //     ret.SdksPath = commandLine.MSBuildSDKsPath;
+            // }
+            // else if (repoRoot != null)
+            // {
+            //     ret.SdksPath = Path.Combine(repoArtifactsDir, "bin", configuration, "Sdks");
+            // }
 
             if (!string.IsNullOrEmpty(commandLine.FullFrameworkMSBuildPath))
             {
