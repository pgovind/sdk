--- conflicted
+++ resolved
@@ -264,18 +264,16 @@
   <data name="DeletingWorkloadPack" xml:space="preserve">
     <value>Uninstalling workload pack {0} version {1}.</value>
   </data>
-    <data name="SkippingManifestUpdate" xml:space="preserve">
+  <data name="SkippingManifestUpdate" xml:space="preserve">
     <value>Manifest packages were not found, skipping manifest update...</value>
   </data>
-<<<<<<< HEAD
+  <data name="NoManifestsExistForFeatureBand" xml:space="preserve">
+    <value>No manifests exist for SDK version {0}.</value>
+  </data>
+  <data name="IncompatibleManifests" xml:space="preserve">
+    <value>The current SDK is not compatible with workload manifests of SDK version {0}.</value>
+  </data>
   <data name="InadequatePermissions" xml:space="preserve">
     <value>Inadequate permissions to access, please elevate to run this command.</value>
-=======
-  <data name="NoManifestsExistForFeatureBand" xml:space="preserve">
-    <value>No manifests exist for SDK version {0}.</value>
-  </data>
-  <data name="IncompatibleManifests" xml:space="preserve">
-    <value>The current SDK is not compatible with workload manifests of SDK version {0}.</value>
->>>>>>> fe7a1d1a
   </data>
 </root>