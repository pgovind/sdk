--- conflicted
+++ resolved
@@ -231,15 +231,13 @@
   <data name="MultipleFilesResolved" xml:space="preserve">
     <value>More than one file found for {0}</value>
   </data>
-<<<<<<< HEAD
   <data name="DuplicateItemsError" xml:space="preserve">
     <value>Duplicate '{0}' items were included. The .NET SDK includes '{0}' items from your project directory by default. You can either remove these items from your project file, or set the '{1}' property to '{2}' if you want to explicitly include them in your project file. For more information, see {4}. The duplicate items were: {3}</value>
   </data>
   <data name="PackageReferenceOverrideWarning" xml:space="preserve">
     <value>A PackageReference for '{0}' was included in your project. This package is implicitly referenced by the .NET SDK and you do not typically need to reference it from your project. For more information, see {1}</value>
-=======
+  </data>
   <data name="FolderAlreadyExists" xml:space="preserve">
     <value>Folder '{0}' already exists either delete it or provide a different ComposeWorkingDir</value>
->>>>>>> a9e9c841
   </data>
 </root>