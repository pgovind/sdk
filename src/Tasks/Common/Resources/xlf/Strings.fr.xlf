<?xml version="1.0" encoding="utf-8"?>
<xliff xmlns="urn:oasis:names:tc:xliff:document:1.2" xmlns:xsi="http://www.w3.org/2001/XMLSchema-instance" version="1.2" xsi:schemaLocation="urn:oasis:names:tc:xliff:document:1.2 xliff-core-1.2-transitional.xsd">
  <file datatype="xml" source-language="en" target-language="fr" original="../Strings.resx">
    <body>
      <trans-unit id="AtLeastOneTargetFrameworkMustBeSpecified">
        <source>NETSDK1001: At least one possible target framework must be specified.</source>
        <target state="translated">NETSDK1001: Vous devez spécifier au moins un framework cible.</target>
        <note>{StrBegin="NETSDK1001: "}</note>
      </trans-unit>
      <trans-unit id="CannotUseAppHostWithoutRuntimeIdentifier">
        <source>NETSDK1066: A RuntimeIdentifier must be specified to publish a framework-dependent application with an application host.</source>
        <target state="translated">NETSDK1066: Un RuntimeIdentifier doit être spécifié pour publier une application dépendante du framework avec un hôte d'application.</target>
        <note>{StrBegin="NETSDK1066: "}</note>
      </trans-unit>
      <trans-unit id="CannotUseSelfContainedWithoutAppHost">
        <source>NETSDK1067: Self-contained applications are required to use the application host. Either set SelfContained to false or set UseAppHost to true.</source>
        <target state="translated">NETSDK1067: Des applications autonomes sont obligatoires pour utiliser l'hôte d'application. Définissez SelfContained avec la valeur false ou UseAppHost avec la valeur true.</target>
        <note>{StrBegin="NETSDK1067: "}</note>
      </trans-unit>
      <trans-unit id="FrameworkDependentAppHostRequiresVersion21">
        <source>NETSDK1068: The framework-dependent application host requires a target framework of at least 'netcoreapp2.1'.</source>
        <target state="translated">NETSDK1068: L'hôte d'application dépendant du framework nécessite au minimum le framework cible 'netcoreapp2.1'.</target>
        <note>{StrBegin="NETSDK1068: "}</note>
      </trans-unit>
      <trans-unit id="NETFrameworkToNonBuiltInNETStandard">
        <source>NETSDK1069: This project uses a library that targets .NET Standard 1.5 or higher, and the project targets a version of .NET Framework that doesn't have built-in support for that version of .NET Standard. Visit https://aka.ms/net-standard-known-issues for a set of known issues. Consider retargeting to .NET Framework 4.7.2.</source>
        <target state="translated">NETSDK1069: Ce projet utilise une bibliothèque qui cible .NET Standard 1.5 ou ultérieur, et le projet cible une version du .NET Framework qui n'intègre pas la prise en charge de cette version de .NET Standard. Pour obtenir la liste des problèmes connus, visitez https://aka.ms/net-standard-known-issues. Songez à cibler le .NET Framework 4.7.2.</target>
        <note>{StrBegin="NETSDK1069: "}</note>
      </trans-unit>
      <trans-unit id="NoCompatibleTargetFramework">
        <source>NETSDK1002: Project '{0}' targets '{2}'. It cannot be referenced by a project that targets '{1}'.</source>
        <target state="translated">NETSDK1002: Le projet '{0}' cible '{2}'. Il ne peut pas être référencé par un projet qui cible '{1}'.</target>
        <note>{StrBegin="NETSDK1002: "}</note>
      </trans-unit>
      <trans-unit id="InvalidFrameworkName">
        <source>NETSDK1003: Invalid framework name: '{0}'.</source>
        <target state="translated">NETSDK1003: Nom de framework non valide : '{0}'.</target>
        <note>{StrBegin="NETSDK1003: "}</note>
      </trans-unit>
      <trans-unit id="AssetsFileNotFound">
        <source>NETSDK1004: Assets file '{0}' not found. Run a NuGet package restore to generate this file.</source>
        <target state="translated">NETSDK1004: Le fichier de composants '{0}' est introuvable. Exécutez une restauration de package NuGet pour générer ce fichier.</target>
        <note>{StrBegin="NETSDK1004: "}</note>
      </trans-unit>
      <trans-unit id="AssetsFileMissingTarget">
        <source>NETSDK1005: Assets file '{0}' doesn't have a target for '{1}'. Ensure that restore has run and that you have included '{2}' in the TargetFrameworks for your project.</source>
        <target state="translated">NETSDK1005: Le fichier de composants '{0}' n'a aucune cible pour '{1}'. Vérifiez que la restauration s'est exécutée et que vous avez inclus '{2}' dans TargetFrameworks pour votre projet.</target>
        <note>{StrBegin="NETSDK1005: "}</note>
      </trans-unit>
      <trans-unit id="AssetsFilePathNotRooted">
        <source>NETSDK1006: Assets file path '{0}' is not rooted. Only full paths are supported.</source>
        <target state="translated">NETSDK1006: Le chemin du fichier de composants '{0}' n'est pas associé à une racine. Seuls les chemins complets sont pris en charge.</target>
        <note>{StrBegin="NETSDK1006: "}</note>
      </trans-unit>
      <trans-unit id="CannotFindProjectInfo">
        <source>NETSDK1007: Cannot find project info for '{0}'. This can indicate a missing project reference.</source>
        <target state="translated">NETSDK1007: Les informations relatives au projet sont introuvables pour '{0}'. Cela peut indiquer une référence de projet manquante.</target>
        <note>{StrBegin="NETSDK1007: "}</note>
      </trans-unit>
      <trans-unit id="MissingItemMetadata">
        <source>NETSDK1008: Missing '{0}' metadata on '{1}' item '{2}'.</source>
        <target state="translated">NETSDK1008: Métadonnées '{0}' manquantes sur l'élément '{1}' '{2}'.</target>
        <note>{StrBegin="NETSDK1008: "}</note>
      </trans-unit>
      <trans-unit id="UnrecognizedPreprocessorToken">
        <source>NETSDK1009: Unrecognized preprocessor token '{0}' in '{1}'.</source>
        <target state="translated">NETSDK1009: Jeton de préprocesseur '{0}' non reconnu dans '{1}'.</target>
        <note>{StrBegin="NETSDK1009: "}</note>
      </trans-unit>
      <trans-unit id="ContentPreproccessorParameterRequired">
        <source>NETSDK1010: The '{0}' task must be given a value for parameter '{1}' in order to consume preprocessed content.</source>
        <target state="translated">NETSDK1010: La tâche '{0}' doit recevoir une valeur pour le paramètre '{1}', ce qui permet la consommation du contenu prétraité.</target>
        <note>{StrBegin="NETSDK1010: "}</note>
      </trans-unit>
      <trans-unit id="ProjectAssetsConsumedWithoutMSBuildProjectPath">
        <source>NETSDK1011: Assets are consumed from project '{0}', but no corresponding MSBuild project path was  found in '{1}'.</source>
        <target state="translated">NETSDK1011: Les composants sont consommés à partir du projet '{0}', mais il n'existe aucun chemin de projet MSBuild correspondant dans '{1}'.</target>
        <note>{StrBegin="NETSDK1011: "}</note>
      </trans-unit>
      <trans-unit id="UnexpectedFileType">
        <source>NETSDK1012: Unexpected file type for '{0}'. Type is both '{1}' and '{2}'.</source>
        <target state="translated">NETSDK1012: Type de fichier inattendu pour '{0}'. Le type est à la fois '{1}' et '{2}'.</target>
        <note>{StrBegin="NETSDK1012: "}</note>
      </trans-unit>
      <trans-unit id="CannotInferTargetFrameworkIdentiferAndVersion">
        <source>NETSDK1013: The TargetFramework value '{0}' was not recognized. It may be misspelled. If not, then the TargetFrameworkIdentifier and/or TargetFrameworkVersion properties must be specified explicitly.</source>
        <target state="translated">NETSDK1013: La valeur TargetFramework '{0}' n'a pas été reconnue. Elle est peut-être mal orthographiée. Sinon, vous devez spécifier explicitement les propriétés TargetFrameworkIdentifier et/ou TargetFrameworkVersion.</target>
        <note>{StrBegin="NETSDK1013: "}</note>
      </trans-unit>
      <trans-unit id="ContentItemDoesNotProvideOutputPath">
        <source>NETSDK1014: Content item for '{0}' sets '{1}', but does not provide  '{2}' or '{3}'.</source>
        <target state="translated">NETSDK1014: L'élément de contenu pour '{0}' définit '{1}', mais ne fournit ni '{2}' ni '{3}'.</target>
        <note>{StrBegin="NETSDK1014: "}</note>
      </trans-unit>
      <trans-unit id="DuplicatePreprocessorToken">
        <source>NETSDK1015: The preprocessor token '{0}' has been given more than one value. Choosing '{1}' as the value.</source>
        <target state="translated">NETSDK1015: Le jeton de préprocesseur '{0}' a reçu plusieurs valeurs. La valeur choisie est '{1}'.</target>
        <note>{StrBegin="NETSDK1015: "}</note>
      </trans-unit>
      <trans-unit id="UnableToFindResolvedPath">
        <source>NETSDK1016: Unable to find resolved path for '{0}'.</source>
        <target state="translated">NETSDK1016: Chemin résolu introuvable pour '{0}'.</target>
        <note>{StrBegin="NETSDK1016: "}</note>
      </trans-unit>
      <trans-unit id="AssetPreprocessorMustBeConfigured">
        <source>NETSDK1017: Asset preprocessor must be configured before assets are processed.</source>
        <target state="translated">NETSDK1017: Le préprocesseur de composants doit être configuré avant le traitement des composants.</target>
        <note>{StrBegin="NETSDK1017: "}</note>
      </trans-unit>
      <trans-unit id="InvalidNuGetVersionString">
        <source>NETSDK1018: Invalid NuGet version string: '{0}'.</source>
        <target state="translated">NETSDK1018: Chaîne de version NuGet non valide : '{0}'.</target>
        <note>{StrBegin="NETSDK1018: "}</note>
      </trans-unit>
<<<<<<< HEAD
=======
      <trans-unit id="UnsupportedFramework">
        <source>NETSDK1019: {0} is an unsupported framework.</source>
        <target state="translated">NETSDK1019: {0} est un framework non pris en charge.</target>
        <note>{StrBegin="NETSDK1019: "}</note>
      </trans-unit>
>>>>>>> f180e914
      <trans-unit id="DuplicateItemsError">
        <source>NETSDK1022: Duplicate '{0}' items were included. The .NET SDK includes '{0}' items from your project directory by default. You can either remove these items from your project file, or set the '{1}' property to '{2}' if you want to explicitly include them in your project file. For more information, see {4}. The duplicate items were: {3}</source>
        <target state="translated">NETSDK1022: Des éléments '{0}' dupliqués ont été inclus. Le kit .NET SDK inclut les éléments '{0}' de votre répertoire de projet par défaut. Vous pouvez supprimer ces éléments de votre fichier projet ou affecter à la propriété '{1}' la valeur '{2}', si vous souhaitez les inclure explicitement dans votre fichier projet. Pour plus d'informations, consultez {4}. Les éléments dupliqués sont les suivants : {3}</target>
        <note>{StrBegin="NETSDK1022: "}</note>
      </trans-unit>
      <trans-unit id="PackageReferenceOverrideWarning">
        <source>NETSDK1023: A PackageReference for '{0}' was included in your project. This package is implicitly referenced by the .NET SDK and you do not typically need to reference it from your project. For more information, see {1}</source>
        <target state="translated">NETSDK1023: Un PackageReference pour '{0}' a été inclus dans votre projet. Comme ce package est implicitement référencé par le kit .NET SDK, vous n'avez généralement pas besoin de le référencer à partir de votre projet. Pour plus d'informations, consultez {1}</target>
        <note>{StrBegin="NETSDK1023: "}</note>
      </trans-unit>
      <trans-unit id="IncorrectPackageRoot">
        <source>NETSDK1020: Package Root {0} was incorrectly given for Resolved library {1}</source>
        <target state="translated">NETSDK1020: La racine de package {0} a été spécifiée de manière incorrecte pour la bibliothèque Resolved {1}</target>
        <note>{StrBegin="NETSDK1020: "}</note>
      </trans-unit>
      <trans-unit id="MultipleFilesResolved">
        <source>NETSDK1021: More than one file found for {0}</source>
        <target state="translated">NETSDK1021: Plusieurs fichiers ont été trouvés pour {0}</target>
        <note>{StrBegin="NETSDK1021: "}</note>
      </trans-unit>
      <trans-unit id="FolderAlreadyExists">
        <source>NETSDK1024: Folder '{0}' already exists either delete it or provide a different ComposeWorkingDir</source>
        <target state="translated">NETSDK1024: Le dossier '{0}' existe déjà. Supprimez-le ou indiquez un autre ComposeWorkingDir</target>
        <note>{StrBegin="NETSDK1024: "}</note>
      </trans-unit>
      <trans-unit id="ParsingFiles">
        <source>NETSDK1026: Parsing the Files : '{0}'</source>
        <target state="translated">NETSDK1026: Analyse des fichiers : '{0}'</target>
        <note>{StrBegin="NETSDK1026: "}</note>
      </trans-unit>
      <trans-unit id="PackageInfoLog">
        <source>NETSDK1027: Package Name='{0}', Version='{1}' was parsed</source>
        <target state="translated">NETSDK1027: Le package ayant pour nom '{0}' et pour version '{1}' a été analysé</target>
        <note>{StrBegin="NETSDK1027: "}</note>
      </trans-unit>
      <trans-unit id="RuntimeIdentifierWasNotSpecified">
        <source>NETSDK1028: Specify a RuntimeIdentifier</source>
        <target state="translated">NETSDK1028: Spécifiez un RuntimeIdentifier</target>
        <note>{StrBegin="NETSDK1028: "}</note>
      </trans-unit>
      <trans-unit id="IncorrectTargetFormat">
        <source>NETSDK1025: WRThe target manifest {0} provided is of not the correct format</source>
        <target state="translated">NETSDK1025: Le manifeste cible {0} fourni n'est pas au format approprié</target>
        <note>{StrBegin="NETSDK1025: "}</note>
      </trans-unit>
      <trans-unit id="AppHostHasBeenModified">
        <source>NETSDK1029: Unable to use '{0}' as application host executable as it does not contain the expected placeholder byte sequence '{1}' that would mark where the application name would be written.</source>
        <target state="translated">NETSDK1029: Impossible d'utiliser '{0}' en tant qu'exécutable d'hôte d'application, car il ne contient pas la séquence d'octets d'espace réservé attendue '{1}' qui marque l'emplacement où est écrit le nom de l'application.</target>
        <note>{StrBegin="NETSDK1029: "}</note>
      </trans-unit>
      <trans-unit id="FileNameIsTooLong">
        <source>NETSDK1030: Given file name '{0}' is longer than 1024 bytes</source>
        <target state="translated">NETSDK1030: Le nom de fichier spécifié '{0}' dépasse 1 024 octets</target>
        <note>{StrBegin="NETSDK1030: "}</note>
      </trans-unit>
      <trans-unit id="CannotHaveSelfContainedWithoutRuntimeIdentifier">
        <source>NETSDK1031: It is not supported to build or publish a self-contained application without specifying a RuntimeIdentifier.  Please either specify a RuntimeIdentifier or set SelfContained to false.</source>
        <target state="translated">NETSDK1031: La génération ou la publication d'une application autonome sans spécification de RuntimeIdentifier n'est pas prise en charge. Spécifiez RuntimeIdentifier ou affectez la valeur false à SelfContained.</target>
        <note>{StrBegin="NETSDK1031: "}</note>
      </trans-unit>
      <trans-unit id="ChoosingAssemblyVersion">
        <source>NETSDK1033: Choosing '{0}' because AssemblyVersion '{1}' is greater than '{2}'.</source>
        <target state="translated">NETSDK1033: '{0}' choisi, car AssemblyVersion '{1}' est supérieur à '{2}'.</target>
        <note>{StrBegin="NETSDK1033: "}</note>
      </trans-unit>
      <trans-unit id="ChoosingFileVersion">
        <source>NETSDK1034: Choosing '{0}' because file version '{1}' is greater than '{2}'.</source>
        <target state="translated">NETSDK1034: '{0}' choisi, car la version de fichier '{1}' est supérieure à '{2}'.</target>
        <note>{StrBegin="NETSDK1034: "}</note>
      </trans-unit>
      <trans-unit id="ChoosingPlatformItem">
        <source>NETSDK1035: Choosing '{0}' because it is a platform item.</source>
        <target state="translated">NETSDK1035: '{0}' choisi, car il s'agit d'un élément de plateforme.</target>
        <note>{StrBegin="NETSDK1035: "}</note>
      </trans-unit>
      <trans-unit id="ChoosingPreferredPackage">
        <source>NETSDK1036: Choosing '{0}' because it comes from a package that is preferred.</source>
        <target state="translated">NETSDK1036: '{0}' choisi, car il provient d'un package préféré.</target>
        <note>{StrBegin="NETSDK1036: "}</note>
      </trans-unit>
      <trans-unit id="ConflictCouldNotDetermineWinner">
        <source>NETSDK1037: Could not determine winner due to equal file and assembly versions.</source>
        <target state="translated">NETSDK1037: Impossible de déterminer le gagnant, car les versions de fichier et d'assembly sont identiques.</target>
        <note>{StrBegin="NETSDK1037: "}</note>
      </trans-unit>
      <trans-unit id="CouldNotDetermineWinner_DoesntExist">
        <source>NETSDK1038: Could not determine winner because '{0}' does not exist.</source>
        <target state="translated">NETSDK1038: Impossible de déterminer le gagnant, car '{0}' n'existe pas.</target>
        <note>{StrBegin="NETSDK1001: "}</note>
      </trans-unit>
      <trans-unit id="CouldNotDetermineWinner_FileVersion">
        <source>NETSDK1039: Could not determine a winner because '{0}' has no file version.</source>
        <target state="translated">NETSDK1039: Impossible de déterminer un gagnant, car '{0}' n'a aucune version de fichier.</target>
        <note>{StrBegin="NETSDK1039: "}</note>
      </trans-unit>
      <trans-unit id="CouldNotDetermineWinner_NotAnAssembly">
        <source>NETSDK1040: Could not determine a winner because '{0}' is not an assembly.</source>
        <target state="translated">NETSDK1040: Impossible de déterminer un gagnant, car '{0}' n'est pas un assembly.</target>
        <note>{StrBegin="NETSDK1040: "}</note>
      </trans-unit>
      <trans-unit id="EncounteredConflict">
        <source>NETSDK1041: Encountered conflict between '{0}' and '{1}'.</source>
        <target state="translated">NETSDK1041: Conflit détecté entre '{0}' et '{1}'.</target>
        <note>{StrBegin="NETSDK1041: "}</note>
      </trans-unit>
      <trans-unit id="CouldNotLoadPlatformManifest">
        <source>NETSDK1042: Could not load PlatformManifest from '{0}' because it did not exist.</source>
        <target state="translated">NETSDK1042: Impossible de charger PlatformManifest à partir de '{0}', car il n'existe pas.</target>
        <note>{StrBegin="NETSDK1042: "}</note>
      </trans-unit>
      <trans-unit id="ErrorParsingPlatformManifest">
        <source>NETSDK1043: Error parsing PlatformManifest from '{0}' line {1}.  Lines must have the format {2}.</source>
        <target state="translated">NETSDK1043: Erreur durant l'analyse de PlatformManifest à partir de la ligne '{0}' {1}. Les lignes doivent avoir le format {2}.</target>
        <note>{StrBegin="NETSDK1043: "}</note>
      </trans-unit>
      <trans-unit id="ErrorParsingPlatformManifestInvalidValue">
        <source>NETSDK1044: Error parsing PlatformManifest from '{0}' line {1}.  {2} '{3}' was invalid.</source>
        <target state="translated">NETSDK1044: Erreur durant l'analyse de PlatformManifest à partir de la ligne '{0}' {1}. {2} '{3}' est non valide.</target>
        <note>{StrBegin="NETSDK1044: "}</note>
      </trans-unit>
      <trans-unit id="UnsupportedFramework">
        <source>NETSDK1019: {0} is an unsupported framework.</source>
        <target state="translated">NETSDK1019: {0} est un framework non pris en charge.</target>
        <note>{StrBegin="NETSDK1019: "}</note>
      </trans-unit>
      <trans-unit id="UnsupportedTargetFrameworkVersion">
        <source>NETSDK1045: The current .NET SDK does not support targeting {0} {1}.  Either target {0} {2} or lower, or use a version of the .NET SDK that supports {0} {1}.</source>
        <target state="translated">NETSDK1045: Le kit .NET SDK actuel ne prend pas en charge le ciblage de {0} {1}. Vous devez soit cibler {0} {2} ou une version antérieure, soit utiliser une version du kit .NET SDK qui prend en charge {0} {1}.</target>
        <note>{StrBegin="NETSDK1045: "}</note>
      </trans-unit>
      <trans-unit id="AssetsFileMissingRuntimeIdentifier">
        <source>NETSDK1047: Assets file '{0}' doesn't have a target for '{1}'. Ensure that restore has run and that you have included '{2}' in the TargetFrameworks for your project. You may also need to include '{3}' in your project's RuntimeIdentifiers.</source>
        <target state="translated">NETSDK1047: Le fichier de composants '{0}' n'a aucune cible pour '{1}'. Vérifiez que la restauration s'est exécutée et que vous avez inclus '{2}' dans TargetFrameworks pour votre projet. Vous devrez peut-être également inclure '{3}' dans les RuntimeIdentifiers de votre projet.</target>
        <note>{StrBegin="NETSDK1047: "}</note>
      </trans-unit>
      <trans-unit id="TargetFrameworkWithSemicolon">
        <source>NETSDK1046: The TargetFramework value '{0}' is not valid. To multi-target, use the 'TargetFrameworks' property instead.</source>
        <target state="translated">NETSDK1046: La valeur TargetFramework '{0}' est non valide. Pour effectuer un multiciblage, utilisez la propriété 'TargetFrameworks' à la place.</target>
        <note>{StrBegin="NETSDK1046: "}</note>
      </trans-unit>
      <trans-unit id="SkippingAdditionalProbingPaths">
        <source>NETSDK1048: 'AdditionalProbingPaths' were specified for GenerateRuntimeConfigurationFiles, but are being skipped because 'RuntimeConfigDevPath' is empty.</source>
        <target state="translated">NETSDK1048: Des 'AdditionalProbingPaths' ont été spécifiés pour GenerateRuntimeConfigurationFiles, mais ils sont ignorés, car 'RuntimeConfigDevPath' est vide.</target>
        <note>{StrBegin="NETSDK1048: "}</note>
      </trans-unit>
      <trans-unit id="GetDependsOnNETStandardFailedWithException">
        <source>NETSDK1049: Resolved file has a bad image, no metadata, or is otherwise inaccessible. {0} {1}</source>
        <target state="translated">NETSDK1049: Le fichier résolu a une image incorrecte, ne comporte pas de métadonnées ou n'est pas accessible. {0} {1}</target>
        <note>{StrBegin="NETSDK1049: "}</note>
      </trans-unit>
      <trans-unit id="UnsupportedSDKVersionForNetStandard20">
        <source>NETSDK1050: The version of Microsoft.NET.Sdk used by this project is insufficient to support references to libraries targeting .NET Standard 1.5 or higher.  Please install version 2.0 or higher of the .NET Core SDK.</source>
        <target state="translated">NETSDK1050: La version de Microsoft.NET.Sdk utilisée par ce projet ne permet pas de prendre en charge les références aux bibliothèques ciblant .NET Standard 1.5 ou une version ultérieure. Installez la version 2.0 ou une version ultérieure du kit SDK .NET Core.</target>
        <note>{StrBegin="NETSDK1050: "}</note>
      </trans-unit>
      <trans-unit id="CannotHaveRuntimeIdentifierPlatformMismatchPlatformTarget">
        <source>NETSDK1032: The RuntimeIdentifier platform '{0}' and the PlatformTarget '{1}' must be compatible.</source>
        <target state="translated">NETSDK1032: La plateforme de RuntimeIdentifier '{0}' et le PlatformTarget '{1}' doivent être compatibles.</target>
        <note>{StrBegin="NETSDK1032: "}</note>
      </trans-unit>
      <trans-unit id="ErrorParsingFrameworkListInvalidValue">
        <source>NETSDK1051: Error parsing FrameworkList from '{0}'.  {1} '{2}' was invalid.</source>
        <target state="translated">NETSDK1051: Erreur durant l'analyse de FrameworkList à partir de '{0}'. {1} '{2}' est non valide.</target>
        <note>{StrBegin="NETSDK1051: "}</note>
      </trans-unit>
      <trans-unit id="FrameworkListPathNotRooted">
        <source>NETSDK1052: Framework list file path '{0}' is not rooted. Only full paths are supported.</source>
        <target state="translated">NETSDK1052: Le chemin du fichier de liste de frameworks '{0}' n'est pas associé à une racine. Seuls les chemins complets sont pris en charge.</target>
        <note>{StrBegin="NETSDK1052: "}</note>
      </trans-unit>
      <trans-unit id="PackAsToolCannotSupportSelfContained">
        <source>NETSDK1053: Pack as tool does not support self contained.</source>
        <target state="translated">NETSDK1053: L'outil de compression ne prend pas en charge l'autonomie.</target>
        <note>{StrBegin="NETSDK1001: "}</note>
      </trans-unit>
      <trans-unit id="UnsupportedRuntimeIdentifier">
        <source>NETSDK1056: Project is targeting runtime '{0}' but did not resolve any runtime-specific packages. This runtime may not be supported by the target framework.</source>
        <target state="translated">NETSDK1056: Le projet cible le runtime '{0}' mais n'a résolu aucun package spécifique au runtime. Ce runtime risque de ne pas être pris en charge par le framework cible.</target>
        <note>{StrBegin="NETSDK1056: "}</note>
      </trans-unit>
      <trans-unit id="UsingPreviewSdkWarning">
<<<<<<< HEAD
        <source>NETSDK1057: You are using a preview version of .NET Core. See: https://aka.ms/dotnet-core-preview</source>
        <target state="needs-review-translation">NETSDK1057: Vous utilisez une préversion du kit SDK .NET Core. Vous pouvez définir la version du kit SDK via un fichier global.json dans le projet actif. Pour plus d'informations, consultez https://go.microsoft.com/fwlink/?linkid=869452</target>
=======
        <source>NETSDK1057: You are working with a preview version of the .NET Core SDK. You can define the SDK version via a global.json file in the current project. More at https://go.microsoft.com/fwlink/?linkid=869452</source>
        <target state="translated">NETSDK1057: Vous utilisez une préversion du kit SDK .NET Core. Vous pouvez définir la version du kit SDK via un fichier global.json dans le projet actif. Pour plus d'informations, consultez https://go.microsoft.com/fwlink/?linkid=869452</target>
>>>>>>> f180e914
        <note>{StrBegin="NETSDK1057: "}</note>
      </trans-unit>
      <trans-unit id="InvalidItemSpecToUse">
        <source>NETSDK1058: Invalid value for ItemSpecToUse parameter: '{0}'.  This property must be blank or set to 'Left' or 'Right'</source>
        <target state="translated">NETSDK1058: Valeur non valide pour le paramètre ItemSpecToUse : '{0}'. Cette propriété doit être vide ou doit avoir la valeur 'Left' ou 'Right'</target>
        <note>{StrBegin="NETSDK1058: "}
The following are names of parameters or literal values and should not be translated: ItemSpecToUse, Left, Right</note>
      </trans-unit>
      <trans-unit id="ProjectContainsObsoleteDotNetCliTool">
        <source>NETSDK1059: The tool '{0}' is now included in the .NET Core SDK. Information on resolving this warning is available at (https://aka.ms/dotnetclitools-in-box).</source>
        <target state="translated">NETSDK1059: L'outil '{0}' est désormais inclus dans le kit SDK .NET Core. Des informations sur la résolution de cet avertissement sont disponibles en ligne (https://aka.ms/dotnetclitools-in-box).</target>
        <note>{StrBegin="NETSDK1059: "}</note>
      </trans-unit>
      <trans-unit id="ErrorReadingAssetsFile">
        <source>NETSDK1060: Error reading assets file: {0}</source>
        <target state="translated">NETSDK1060: Erreur durant la lecture du fichier de composants : {0}</target>
        <note>{StrBegin="NETSDK1060: "}</note>
      </trans-unit>
      <trans-unit id="MismatchedPlatformPackageVersion">
        <source>NETSDK1061: The project was restored using {0} version {1}, but with current settings, version {2} would be used instead. To resolve this issue, make sure the same settings are used for restore and for subsequent operations such as build or publish. Typically this issue can occur if the RuntimeIdentifier property is set during build or publish but not during restore. For more information, see https://aka.ms/dotnet-runtime-patch-selection.</source>
<<<<<<< HEAD
        <target state="needs-review-translation">NETSDK1061: Le projet a été restauré à l'aide de {0} version {1}. Toutefois, avec les paramètres actuels, il est recommandé d'utiliser la version {2} à la place. Pour résoudre ce problème, vérifiez que les mêmes paramètres sont utilisés pour la restauration et les opérations postérieures, par exemple la génération ou la publication. En règle générale, ce problème peut se produire si la propriété RuntimeIdentifier est définie durant la génération ou la publication, mais pas pendant la restauration.</target>
=======
        <target state="translated">NETSDK1061 : Le projet a été restauré avec la version {0} {1}, mais avec les paramètres actuels, la version {2} serait utilisée à la place. Pour résoudre ce problème, assurez-vous que les mêmes paramètres sont utilisés pour la restauration et pour les opérations ultérieures telles que la génération et la publication. Généralement, ce problème peut se produire si la propriété RuntimeIdentifier est définie au cours de la génération ou de la publication, mais pas pendant la restauration. Pour plus d’informations, consultez https://aka.ms/dotnet-runtime-patch-selection.</target>
>>>>>>> f180e914
        <note>{StrBegin="NETSDK1061: "}
{0} - Package Identifier for platform package
{1} - Restored version of platform package
{2} - Current version of platform package</note>
      </trans-unit>
      <trans-unit id="AssetsFileNotSet">
        <source>NETSDK1063: The path to the project assets file was not set. Run a NuGet package restore to generate this file.</source>
        <target state="translated">NETSDK1063: Le chemin du fichier de composants du projet n'a pas été défini. Exécutez une restauration de package NuGet pour générer ce fichier.</target>
        <note>{StrBegin="NETSDK1063: "}</note>
      </trans-unit>
      <trans-unit id="DotnetToolOnlySupportNetcoreapp">
        <source>NETSDK1054: only supports .NET Core.</source>
        <target state="translated">NETSDK1054: prend uniquement en charge .NET Core.</target>
        <note>{StrBegin="NETSDK1054: "}</note>
      </trans-unit>
      <trans-unit id="DotnetToolDoesNotSupportTFMLowerThanNetcoreapp21">
        <source>NETSDK1055: DotnetTool does not support target framework lower than netcoreapp2.1.</source>
        <target state="translated">NETSDK1055: DotnetTool ne prend pas en charge de framework cible inférieur à netcoreapp2.1.</target>
        <note>{StrBegin="NETSDK1055: "}</note>
      </trans-unit>
      <trans-unit id="UnableToUsePackageAssetsCache">
        <source>NETSDK1062: Unable to use package assets cache due to I/O error. This can occur when the same project is built more than once in parallel. Performance may be degraded, but the build result will not be impacted.</source>
        <target state="translated">NETSDK1062: Impossible d'utiliser le cache de composants du package en raison d'une erreur d'E/S. Cela peut se produire quand un même projet est généré plusieurs fois en parallèle. Les performances peuvent être impactées, mais pas le résultat de la génération.</target>
        <note>{StrBegin="NETSDK1062: "}</note>
      </trans-unit>
      <trans-unit id="PackageNotFound">
        <source>NETSDK1064: Package {0}, version {1} was not found. It might have been deleted since NuGet restore. Otherwise, NuGet restore might have only partially completed, which might have been due to maximum path length restrictions.</source>
        <target state="translated">NETSDK1064: Le package {0}, version {1}, est introuvable. Il a peut-être été supprimé depuis la restauration NuGet. Sinon, la restauration NuGet a peut-être été partiellement effectuée en raison de restrictions appliquées à la longueur maximale du chemin.</target>
        <note>{StrBegin="NETSDK1064: "}</note>
      </trans-unit>
      <trans-unit id="CannotFindApphostForRid">
        <source>NETSDK1065: Cannot find app host for {0}. {0} could be an invalid runtime identifier (RID). For more information about RID, see https://aka.ms/rid-catalog.</source>
        <target state="translated">NETSDK1065: hôte d'application introuvable pour {0}. {0} est peut-être un RID (identificateur de runtime) non valide. Pour plus d'informations sur les RID, consultez https://aka.ms/rid-catalog.</target>
        <note>{StrBegin="NETSDK1065: "}</note>
      </trans-unit>
    </body>
  </file>
</xliff><|MERGE_RESOLUTION|>--- conflicted
+++ resolved
@@ -112,14 +112,11 @@
         <target state="translated">NETSDK1018: Chaîne de version NuGet non valide : '{0}'.</target>
         <note>{StrBegin="NETSDK1018: "}</note>
       </trans-unit>
-<<<<<<< HEAD
-=======
       <trans-unit id="UnsupportedFramework">
         <source>NETSDK1019: {0} is an unsupported framework.</source>
         <target state="translated">NETSDK1019: {0} est un framework non pris en charge.</target>
         <note>{StrBegin="NETSDK1019: "}</note>
       </trans-unit>
->>>>>>> f180e914
       <trans-unit id="DuplicateItemsError">
         <source>NETSDK1022: Duplicate '{0}' items were included. The .NET SDK includes '{0}' items from your project directory by default. You can either remove these items from your project file, or set the '{1}' property to '{2}' if you want to explicitly include them in your project file. For more information, see {4}. The duplicate items were: {3}</source>
         <target state="translated">NETSDK1022: Des éléments '{0}' dupliqués ont été inclus. Le kit .NET SDK inclut les éléments '{0}' de votre répertoire de projet par défaut. Vous pouvez supprimer ces éléments de votre fichier projet ou affecter à la propriété '{1}' la valeur '{2}', si vous souhaitez les inclure explicitement dans votre fichier projet. Pour plus d'informations, consultez {4}. Les éléments dupliqués sont les suivants : {3}</target>
@@ -240,11 +237,6 @@
         <target state="translated">NETSDK1044: Erreur durant l'analyse de PlatformManifest à partir de la ligne '{0}' {1}. {2} '{3}' est non valide.</target>
         <note>{StrBegin="NETSDK1044: "}</note>
       </trans-unit>
-      <trans-unit id="UnsupportedFramework">
-        <source>NETSDK1019: {0} is an unsupported framework.</source>
-        <target state="translated">NETSDK1019: {0} est un framework non pris en charge.</target>
-        <note>{StrBegin="NETSDK1019: "}</note>
-      </trans-unit>
       <trans-unit id="UnsupportedTargetFrameworkVersion">
         <source>NETSDK1045: The current .NET SDK does not support targeting {0} {1}.  Either target {0} {2} or lower, or use a version of the .NET SDK that supports {0} {1}.</source>
         <target state="translated">NETSDK1045: Le kit .NET SDK actuel ne prend pas en charge le ciblage de {0} {1}. Vous devez soit cibler {0} {2} ou une version antérieure, soit utiliser une version du kit .NET SDK qui prend en charge {0} {1}.</target>
@@ -301,13 +293,8 @@
         <note>{StrBegin="NETSDK1056: "}</note>
       </trans-unit>
       <trans-unit id="UsingPreviewSdkWarning">
-<<<<<<< HEAD
-        <source>NETSDK1057: You are using a preview version of .NET Core. See: https://aka.ms/dotnet-core-preview</source>
-        <target state="needs-review-translation">NETSDK1057: Vous utilisez une préversion du kit SDK .NET Core. Vous pouvez définir la version du kit SDK via un fichier global.json dans le projet actif. Pour plus d'informations, consultez https://go.microsoft.com/fwlink/?linkid=869452</target>
-=======
         <source>NETSDK1057: You are working with a preview version of the .NET Core SDK. You can define the SDK version via a global.json file in the current project. More at https://go.microsoft.com/fwlink/?linkid=869452</source>
         <target state="translated">NETSDK1057: Vous utilisez une préversion du kit SDK .NET Core. Vous pouvez définir la version du kit SDK via un fichier global.json dans le projet actif. Pour plus d'informations, consultez https://go.microsoft.com/fwlink/?linkid=869452</target>
->>>>>>> f180e914
         <note>{StrBegin="NETSDK1057: "}</note>
       </trans-unit>
       <trans-unit id="InvalidItemSpecToUse">
@@ -328,11 +315,7 @@
       </trans-unit>
       <trans-unit id="MismatchedPlatformPackageVersion">
         <source>NETSDK1061: The project was restored using {0} version {1}, but with current settings, version {2} would be used instead. To resolve this issue, make sure the same settings are used for restore and for subsequent operations such as build or publish. Typically this issue can occur if the RuntimeIdentifier property is set during build or publish but not during restore. For more information, see https://aka.ms/dotnet-runtime-patch-selection.</source>
-<<<<<<< HEAD
-        <target state="needs-review-translation">NETSDK1061: Le projet a été restauré à l'aide de {0} version {1}. Toutefois, avec les paramètres actuels, il est recommandé d'utiliser la version {2} à la place. Pour résoudre ce problème, vérifiez que les mêmes paramètres sont utilisés pour la restauration et les opérations postérieures, par exemple la génération ou la publication. En règle générale, ce problème peut se produire si la propriété RuntimeIdentifier est définie durant la génération ou la publication, mais pas pendant la restauration.</target>
-=======
         <target state="translated">NETSDK1061 : Le projet a été restauré avec la version {0} {1}, mais avec les paramètres actuels, la version {2} serait utilisée à la place. Pour résoudre ce problème, assurez-vous que les mêmes paramètres sont utilisés pour la restauration et pour les opérations ultérieures telles que la génération et la publication. Généralement, ce problème peut se produire si la propriété RuntimeIdentifier est définie au cours de la génération ou de la publication, mais pas pendant la restauration. Pour plus d’informations, consultez https://aka.ms/dotnet-runtime-patch-selection.</target>
->>>>>>> f180e914
         <note>{StrBegin="NETSDK1061: "}
 {0} - Package Identifier for platform package
 {1} - Restored version of platform package
