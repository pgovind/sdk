<?xml version="1.0" encoding="utf-8"?>
<xliff xmlns="urn:oasis:names:tc:xliff:document:1.2" xmlns:xsi="http://www.w3.org/2001/XMLSchema-instance" version="1.2" xsi:schemaLocation="urn:oasis:names:tc:xliff:document:1.2 xliff-core-1.2-transitional.xsd">
  <file datatype="xml" source-language="en" target-language="de" original="../Strings.resx">
    <body>
      <trans-unit id="AddResourceWithNonIntegerResource">
        <source>NETSDK1076: AddResource can only be used with integer resource types.</source>
        <target state="translated">NETSDK1076: AddResource kann nur mit ganzzahligen Ressourcentypen verwendet werden.</target>
        <note>{StrBegin="NETSDK1076: "}</note>
      </trans-unit>
      <trans-unit id="AppConfigRequiresRootConfiguration">
        <source>NETSDK1070: The application configuration file must have root configuration element.</source>
        <target state="translated">NETSDK1070: Die Anwendungskonfigurationsdatei muss das Stammkonfigurationselement enthalten.</target>
        <note>{StrBegin="NETSDK1070: "}</note>
      </trans-unit>
      <trans-unit id="AppHostCustomizationRequiresWindowsHostWarning">
        <source>NETSDK1074: The application host executable will not be customized because adding resources requires that the build be performed on Windows (excluding Nano Server).</source>
        <target state="translated">NETSDK1074: Der ausführbare Anwendungshost wird nicht angepasst, da für das Hinzufügen zusätzlicher Ressourcen erforderlich ist, dass der Build unter Windows (ausgenommen Nano Server) durchgeführt wird.</target>
        <note>{StrBegin="NETSDK1074: "}</note>
      </trans-unit>
      <trans-unit id="AppHostHasBeenModified">
        <source>NETSDK1029: Unable to use '{0}' as application host executable as it does not contain the expected placeholder byte sequence '{1}' that would mark where the application name would be written.</source>
        <target state="translated">NETSDK1029: "{0}" kann nicht als ausführbare Anwendungshostdatei verwendet werden, da die erwartete Platzhalterbytesequenz "{1}" nicht vorhanden ist, die markiert, wo der Anwendungsname geschrieben wird.</target>
        <note>{StrBegin="NETSDK1029: "}</note>
      </trans-unit>
      <trans-unit id="AppHostNotWindows">
        <source>NETSDK1078: Unable to use '{0}' as application host executable because it's not a Windows PE file.</source>
        <target state="translated">NETSDK1078: "{0}" kann nicht als ausführbarer Anwendungshost verwendet werden, da es sich dabei nicht um eine Windows PE-Datei handelt.</target>
        <note>{StrBegin="NETSDK1078: "}</note>
      </trans-unit>
      <trans-unit id="AppHostNotWindowsCLI">
        <source>NETSDK1072: Unable to use '{0}' as application host executable because it's not a Windows executable for the CUI (Console) subsystem.</source>
        <target state="translated">NETSDK1072: "{0}" kann nicht als ausführbarer Anwendungshost verwendet werden, da es sich dabei nicht um eine ausführbare Windows-Datei für das CUI-Subsystem (Konsole) handelt.</target>
        <note>{StrBegin="NETSDK1072: "}</note>
      </trans-unit>
      <trans-unit id="AspNetCoreAllNotSupported">
        <source>NETSDK1079: The Microsoft.AspNetCore.All package is not supported when targeting .NET Core 3.0 or higher.  A FrameworkReference to Microsoft.AspNetCore.App should be used instead, and will be implicitly included by Microsoft.NET.Sdk.Web.</source>
        <target state="translated">NETSDK1079: Das Microsoft.AspNetCore.All-Paket wird nicht unterstützt, wenn .NET Core 3.0 oder höher angezielt wird. Ein FrameworkReference-Verweis auf Microsoft.AspNetCore.App sollte stattdessen verwendet werden. Dieser wird implizit durch Microsoft.NET.Sdk.Web eingefügt.</target>
        <note>{StrBegin="NETSDK1079: "}</note>
      </trans-unit>
      <trans-unit id="AspNetCoreUsesFrameworkReference">
        <source>NETSDK1080: A PackageReference to Microsoft.AspNetCore.App is not necessary when targeting .NET Core 3.0 or higher. If Microsoft.NET.Sdk.Web is used, the shared framework will be referenced automatically. Otherwise, the PackageReference should be replaced with a FrameworkReference.</source>
        <target state="translated">NETSDK1080: Ein PackageReference-Verweis auf Microsoft.AspNetCore.App ist nicht notwendig, wenn .NET Core 3.0 oder höher angezielt wird. Wenn Microsoft.NET.Sdk.Web verwendet wird, wird automatisch auf das freigegebene Framework verwiesen. Andernfalls sollte der PackageReference-Verweis durch einen FrameworkReference-Verweis ersetzt werden.</target>
        <note>{StrBegin="NETSDK1080: "}</note>
      </trans-unit>
      <trans-unit id="AssetPreprocessorMustBeConfigured">
        <source>NETSDK1017: Asset preprocessor must be configured before assets are processed.</source>
        <target state="translated">NETSDK1017: Der Ressourcenpräprozessor muss konfiguriert werden, bevor Ressourcen verarbeitet werden.</target>
        <note>{StrBegin="NETSDK1017: "}</note>
      </trans-unit>
      <trans-unit id="AssetsFileMissingRuntimeIdentifier">
        <source>NETSDK1047: Assets file '{0}' doesn't have a target for '{1}'. Ensure that restore has run and that you have included '{2}' in the TargetFrameworks for your project. You may also need to include '{3}' in your project's RuntimeIdentifiers.</source>
        <target state="translated">NETSDK1047: Die Ressourcendatei "{0}" verfügt über kein Ziel für "{1}". Stellen Sie sicher, dass die Wiederherstellung ausgeführt wurde, und dass Sie "{2}" in die TargetFrameworks für Ihr Projekt aufgenommen haben. Unter Umständen müssen Sie auch "{3}" in die RuntimeIdentifiers Ihres Projekts aufnehmen.</target>
        <note>{StrBegin="NETSDK1047: "}</note>
      </trans-unit>
      <trans-unit id="AssetsFileMissingTarget">
        <source>NETSDK1005: Assets file '{0}' doesn't have a target for '{1}'. Ensure that restore has run and that you have included '{2}' in the TargetFrameworks for your project.</source>
        <target state="translated">NETSDK1005: Die Ressourcendatei "{0}" weist kein Ziel für "{1}" auf. Stellen Sie sicher, dass die Wiederherstellung ausgeführt wurde, und dass Sie "{2}" in die TargetFrameworks für Ihr Projekt eingeschlossen haben.</target>
        <note>{StrBegin="NETSDK1005: "}</note>
      </trans-unit>
      <trans-unit id="AssetsFileNotFound">
        <source>NETSDK1004: Assets file '{0}' not found. Run a NuGet package restore to generate this file.</source>
        <target state="translated">NETSDK1004: Die Ressourcendatei "{0}" wurde nicht gefunden. Führen Sie eine NuGet-Paketwiederherstellung aus, um diese Datei zu generieren.</target>
        <note>{StrBegin="NETSDK1004: "}</note>
      </trans-unit>
      <trans-unit id="AssetsFileNotSet">
        <source>NETSDK1063: The path to the project assets file was not set. Run a NuGet package restore to generate this file.</source>
        <target state="translated">NETSDK1063: Der Pfad zur Datei mit den Projektobjekten wurde nicht festgelegt. Führen Sie eine NuGet-Paketwiederherstellung durch, um diese Datei zu generieren.</target>
        <note>{StrBegin="NETSDK1063: "}</note>
      </trans-unit>
      <trans-unit id="AssetsFilePathNotRooted">
        <source>NETSDK1006: Assets file path '{0}' is not rooted. Only full paths are supported.</source>
        <target state="translated">NETSDK1006: Die Ressourcendateipfad "{0}" hat keinen Stamm. Nur vollständige Pfade werden unterstützt.</target>
        <note>{StrBegin="NETSDK1006: "}</note>
      </trans-unit>
      <trans-unit id="AtLeastOneTargetFrameworkMustBeSpecified">
        <source>NETSDK1001: At least one possible target framework must be specified.</source>
        <target state="translated">NETSDK1001: Geben Sie mindestens ein mögliches Zielframework an.</target>
        <note>{StrBegin="NETSDK1001: "}</note>
      </trans-unit>
      <trans-unit id="CannotFindApphostForRid">
        <source>NETSDK1065: Cannot find app host for {0}. {0} could be an invalid runtime identifier (RID). For more information about RID, see https://aka.ms/rid-catalog.</source>
        <target state="translated">NETSDK1065: Der App-Host für "{0}" wurde nicht gefunden. "{0}" könnte ein ungültiger Runtimebezeichner (RID) sein. Weitere Informationen zum RID finden Sie unter https://aka.ms/rid-catalog.</target>
        <note>{StrBegin="NETSDK1065: "}</note>
      </trans-unit>
      <trans-unit id="CannotFindProjectInfo">
        <source>NETSDK1007: Cannot find project info for '{0}'. This can indicate a missing project reference.</source>
        <target state="translated">NETSDK1007: Die Projektinformationen für "{0}" wurden nicht gefunden. Dies ist möglicherweise auf einen fehlenden Projektverweis zurückzuführen.</target>
        <note>{StrBegin="NETSDK1007: "}</note>
      </trans-unit>
<<<<<<< HEAD
      <trans-unit id="MissingItemMetadata">
        <source>NETSDK1008: Missing '{0}' metadata on '{1}' item '{2}'.</source>
        <target state="translated">NETSDK1008: Die Metadaten "{0}" für das Element "{2}" vom Typ "{1}" sind nicht vorhanden.</target>
        <note>{StrBegin="NETSDK1008: "}</note>
      </trans-unit>
      <trans-unit id="PackageReferenceVersionNotRecommended">
        <source>NETSDK1071: A PackageReference to '{0}' specified a Version of `{1}`. Specifying the version of this package is not recommended. For more information, see https://aka.ms/sdkimplicitrefs</source>
        <target state="translated">NETSDK1071: Ein PackageReference-Verweis auf "{0}" hat die Version "{1}" angegeben. Die Angabe der Version dieses Pakets wird nicht empfohlen. Weitere Informationen finden Sie unter https://aka.ms/sdkimplicitrefs.</target>
        <note />
      </trans-unit>
      <trans-unit id="UnrecognizedPreprocessorToken">
        <source>NETSDK1009: Unrecognized preprocessor token '{0}' in '{1}'.</source>
        <target state="translated">NETSDK1009: Unbekanntes Präprozessortoken "{0}" in "{1}".</target>
        <note>{StrBegin="NETSDK1009: "}</note>
      </trans-unit>
      <trans-unit id="ContentPreproccessorParameterRequired">
        <source>NETSDK1010: The '{0}' task must be given a value for parameter '{1}' in order to consume preprocessed content.</source>
        <target state="translated">NETSDK1010: Der Aufgabe "{0}" muss für die Nutzung vorverarbeiteter Inhalte mit einem Wert für den Parameter "{1}" versehen werden.</target>
        <note>{StrBegin="NETSDK1010: "}</note>
      </trans-unit>
      <trans-unit id="ProjectAssetsConsumedWithoutMSBuildProjectPath">
        <source>NETSDK1011: Assets are consumed from project '{0}', but no corresponding MSBuild project path was  found in '{1}'.</source>
        <target state="translated">NETSDK1011: Es werden Ressourcen aus dem Projekt "{0}" genutzt, in "{1}" wurde jedoch kein entsprechender MSBuild-Projektpfad gefunden.</target>
        <note>{StrBegin="NETSDK1011: "}</note>
=======
      <trans-unit id="CannotHaveRuntimeIdentifierPlatformMismatchPlatformTarget">
        <source>NETSDK1032: The RuntimeIdentifier platform '{0}' and the PlatformTarget '{1}' must be compatible.</source>
        <target state="translated">NETSDK1032: Die RuntimeIdentifier-Plattform "{0}" und das PlatformTarget "{1}" müssen kompatibel sein.</target>
        <note>{StrBegin="NETSDK1032: "}</note>
>>>>>>> 2932098d
      </trans-unit>
      <trans-unit id="CannotHaveSelfContainedWithoutRuntimeIdentifier">
        <source>NETSDK1031: It is not supported to build or publish a self-contained application without specifying a RuntimeIdentifier.  Please either specify a RuntimeIdentifier or set SelfContained to false.</source>
        <target state="translated">NETSDK1031: Das Erstellen oder Veröffentlichen einer eigenständigen Anwendung ohne die Angabe eines RuntimeIdentifier wird nicht unterstützt. Geben Sie entweder einen RuntimeIdentifier an, oder legen Sie für SelfContained "False" fest.</target>
        <note>{StrBegin="NETSDK1031: "}</note>
      </trans-unit>
      <trans-unit id="CannotInferTargetFrameworkIdentifierAndVersion">
        <source>NETSDK1013: The TargetFramework value '{0}' was not recognized. It may be misspelled. If not, then the TargetFrameworkIdentifier and/or TargetFrameworkVersion properties must be specified explicitly.</source>
        <target state="translated">NETSDK1013: Der TargetFramework-Wert "{0}" wurde nicht erkannt. Unter Umständen ist die Schreibweise nicht korrekt. Andernfalls müssen die Eigenschaften TargetFrameworkIdentifier und/oder TargetFrameworkVersion explizit angegeben werden.</target>
        <note>{StrBegin="NETSDK1013: "}</note>
      </trans-unit>
      <trans-unit id="CannotUseSelfContainedWithoutAppHost">
        <source>NETSDK1067: Self-contained applications are required to use the application host. Either set SelfContained to false or set UseAppHost to true.</source>
        <target state="translated">NETSDK1067: Eigenständige Anwendungen müssen den Anwendungshost verwenden. Legen Sie "SelfContained" auf FALSE oder "UseAppHost" auf TRUE fest.</target>
        <note>{StrBegin="NETSDK1067: "}</note>
      </trans-unit>
      <trans-unit id="ChoosingAssemblyVersion">
        <source>NETSDK1033: Choosing '{0}' because AssemblyVersion '{1}' is greater than '{2}'.</source>
        <target state="translated">NETSDK1033: "{0}" wird ausgewählt, weil AssemblyVersion "{1}" höher ist als "{2}".</target>
        <note>{StrBegin="NETSDK1033: "}</note>
      </trans-unit>
      <trans-unit id="ChoosingFileVersion">
        <source>NETSDK1034: Choosing '{0}' because file version '{1}' is greater than '{2}'.</source>
        <target state="translated">NETSDK1034: "{0}" wird ausgewählt, weil die Dateiversion "{1}" höher ist als "{2}".</target>
        <note>{StrBegin="NETSDK1034: "}</note>
      </trans-unit>
      <trans-unit id="ChoosingPlatformItem">
        <source>NETSDK1035: Choosing '{0}' because it is a platform item.</source>
        <target state="translated">NETSDK1035: "{0}" wird ausgewählt, weil es sich um ein Plattformelement handelt.</target>
        <note>{StrBegin="NETSDK1035: "}</note>
      </trans-unit>
      <trans-unit id="ChoosingPreferredPackage">
        <source>NETSDK1036: Choosing '{0}' because it comes from a package that is preferred.</source>
        <target state="translated">NETSDK1036: "{0}" wird ausgewählt, weil es von einem bevorzugten Paket stammt.</target>
        <note>{StrBegin="NETSDK1036: "}</note>
      </trans-unit>
      <trans-unit id="ConflictCouldNotDetermineWinner">
        <source>NETSDK1037: Could not determine winner due to equal file and assembly versions.</source>
        <target state="translated">NETSDK1037: Der Gewinner konnte aufgrund übereinstimmender Datei- und Assemblyversionen nicht bestimmt werden.</target>
        <note>{StrBegin="NETSDK1037: "}</note>
      </trans-unit>
      <trans-unit id="ContentItemDoesNotProvideOutputPath">
        <source>NETSDK1014: Content item for '{0}' sets '{1}', but does not provide  '{2}' or '{3}'.</source>
        <target state="translated">NETSDK1014: Das Inhaltselement für "{0}" legt "{1}" fest, gibt aber "{2}" oder "{3}" nicht an.</target>
        <note>{StrBegin="NETSDK1014: "}</note>
      </trans-unit>
      <trans-unit id="ContentPreproccessorParameterRequired">
        <source>NETSDK1010: The '{0}' task must be given a value for parameter '{1}' in order to consume preprocessed content.</source>
        <target state="translated">NETSDK1010: Der Aufgabe "{0}" muss für die Nutzung vorverarbeiteter Inhalte mit einem Wert für den Parameter "{1}" versehen werden.</target>
        <note>{StrBegin="NETSDK1010: "}</note>
      </trans-unit>
      <trans-unit id="CouldNotDetermineWinner_DoesntExist">
        <source>NETSDK1038: Could not determine winner because '{0}' does not exist.</source>
        <target state="translated">NETSDK1038: Der Gewinner konnte nicht bestimmt werden, weil "{0}" nicht vorhanden ist.</target>
        <note>{StrBegin="NETSDK1001: "}</note>
      </trans-unit>
      <trans-unit id="CouldNotDetermineWinner_FileVersion">
        <source>NETSDK1039: Could not determine a winner because '{0}' has no file version.</source>
        <target state="translated">NETSDK1039: Der Gewinner konnte nicht bestimmt werden, weil "{0}" keine Dateiversion aufweist.</target>
        <note>{StrBegin="NETSDK1039: "}</note>
      </trans-unit>
      <trans-unit id="CouldNotDetermineWinner_NotAnAssembly">
        <source>NETSDK1040: Could not determine a winner because '{0}' is not an assembly.</source>
        <target state="translated">NETSDK1040: Der Gewinner konnte nicht bestimmt werden, weil es sich bei "{0}" nicht um eine Assembly handelt.</target>
        <note>{StrBegin="NETSDK1040: "}</note>
      </trans-unit>
      <trans-unit id="CouldNotLoadPlatformManifest">
        <source>NETSDK1042: Could not load PlatformManifest from '{0}' because it did not exist.</source>
        <target state="translated">NETSDK1042: PlatformManifest konnte nicht von "{0}" geladen werden, weil es nicht vorhanden ist.</target>
        <note>{StrBegin="NETSDK1042: "}</note>
      </trans-unit>
      <trans-unit id="DotnetToolDoesNotSupportTFMLowerThanNetcoreapp21">
        <source>NETSDK1055: DotnetTool does not support target framework lower than netcoreapp2.1.</source>
        <target state="translated">NETSDK1055: DotnetTool unterstützt kein Zielframework vor netcoreapp2.1.</target>
        <note>{StrBegin="NETSDK1055: "}</note>
      </trans-unit>
      <trans-unit id="DotnetToolOnlySupportNetcoreapp">
        <source>NETSDK1054: only supports .NET Core.</source>
        <target state="translated">NETSDK1054: Unterstützt nur .NET Core.</target>
        <note>{StrBegin="NETSDK1054: "}</note>
      </trans-unit>
      <trans-unit id="DuplicateItemsError">
        <source>NETSDK1022: Duplicate '{0}' items were included. The .NET SDK includes '{0}' items from your project directory by default. You can either remove these items from your project file, or set the '{1}' property to '{2}' if you want to explicitly include them in your project file. For more information, see {4}. The duplicate items were: {3}</source>
        <target state="translated">NETSDK1022: Es wurden doppelte {0}-Elemente eingeschlossen. Das .NET SDK enthält standardmäßig {0}-Elemente aus ihrem Projektverzeichnis. Sie können entweder diese Elemente aus der Projektdatei entfernen oder die Eigenschaft "{1}" auf "{2}" festlegen, wenn Sie sie explizit in Ihre Projektdatei einbeziehen möchten. Weitere Informationen erhalten Sie unter "{4}". Die doppelten Elemente waren: {3}.</target>
        <note>{StrBegin="NETSDK1022: "}</note>
      </trans-unit>
      <trans-unit id="DuplicatePreprocessorToken">
        <source>NETSDK1015: The preprocessor token '{0}' has been given more than one value. Choosing '{1}' as the value.</source>
        <target state="translated">NETSDK1015: Das Präprozessortoken "{0}" wurde mit mehreren Werten versehen. "{1}" wird als Wert ausgewählt.</target>
        <note>{StrBegin="NETSDK1015: "}</note>
      </trans-unit>
      <trans-unit id="EncounteredConflict">
        <source>NETSDK1041: Encountered conflict between '{0}' and '{1}'.</source>
        <target state="translated">NETSDK1041: Zwischen "{0}" und "{1}" ist ein Konflikt aufgetreten.</target>
        <note>{StrBegin="NETSDK1041: "}</note>
      </trans-unit>
      <trans-unit id="ErrorParsingFrameworkListInvalidValue">
        <source>NETSDK1051: Error parsing FrameworkList from '{0}'.  {1} '{2}' was invalid.</source>
        <target state="translated">NETSDK1051: Fehler beim Analysieren von FrameworkList aus "{0}". {1} "{2}" war ungültig.</target>
        <note>{StrBegin="NETSDK1051: "}</note>
      </trans-unit>
      <trans-unit id="ErrorParsingPlatformManifest">
        <source>NETSDK1043: Error parsing PlatformManifest from '{0}' line {1}.  Lines must have the format {2}.</source>
        <target state="translated">NETSDK1043: Fehler beim Analysieren von PlatformManifest von "{0}" Zeile {1}. Zeilen müssen das Format "{2}" aufweisen.</target>
        <note>{StrBegin="NETSDK1043: "}</note>
      </trans-unit>
      <trans-unit id="ErrorParsingPlatformManifestInvalidValue">
        <source>NETSDK1044: Error parsing PlatformManifest from '{0}' line {1}.  {2} '{3}' was invalid.</source>
        <target state="translated">NETSDK1044: Fehler beim Analysieren von PlatformManifest von "{0}" Zeile {1}. {2} "{3}" war ungültig.</target>
        <note>{StrBegin="NETSDK1044: "}</note>
      </trans-unit>
<<<<<<< HEAD
      <trans-unit id="UnsupportedTargetFrameworkVersion">
        <source>NETSDK1045: The current .NET SDK does not support targeting {0} {1}.  Either target {0} {2} or lower, or use a version of the .NET SDK that supports {0} {1}.</source>
        <target state="translated">NETSDK1045: Das aktuelle .NET SDK unterstützt {0} {1} nicht als Ziel. Geben Sie entweder {0} {2} oder niedriger als Ziel an, oder verwenden Sie eine .NET SDK-Version, die {0} {1} unterstützt.</target>
        <note>{StrBegin="NETSDK1045: "}</note>
      </trans-unit>
      <trans-unit id="AssetsFileMissingRuntimeIdentifier">
        <source>NETSDK1047: Assets file '{0}' doesn't have a target for '{1}'. Ensure that restore has run and that you have included '{2}' in the TargetFrameworks for your project. You may also need to include '{3}' in your project's RuntimeIdentifiers.</source>
        <target state="translated">NETSDK1047: Die Ressourcendatei "{0}" verfügt über kein Ziel für "{1}". Stellen Sie sicher, dass die Wiederherstellung ausgeführt wurde, und dass Sie "{2}" in die TargetFrameworks für Ihr Projekt aufgenommen haben. Unter Umständen müssen Sie auch "{3}" in die RuntimeIdentifiers Ihres Projekts aufnehmen.</target>
        <note>{StrBegin="NETSDK1047: "}</note>
      </trans-unit>
      <trans-unit id="TargetFrameworkWithSemicolon">
        <source>NETSDK1046: The TargetFramework value '{0}' is not valid. To multi-target, use the 'TargetFrameworks' property instead.</source>
        <target state="translated">NETSDK1046: Der TargetFramework-Wert "{0}" ist nicht gültig. Verwenden Sie für mehrere Ziele die Eigenschaft "TargetFrameworks".</target>
        <note>{StrBegin="NETSDK1046: "}</note>
      </trans-unit>
      <trans-unit id="GetDependsOnNETStandardFailedWithException">
        <source>NETSDK1049: Resolved file has a bad image, no metadata, or is otherwise inaccessible. {0} {1}</source>
        <target state="translated">NETSDK1049: Die aufgelöste Datei enthält ein fehlerhaftes Image oder keine Metadaten, oder der Zugriff ist aus anderen Gründen nicht möglich. {0} {1}</target>
        <note>{StrBegin="NETSDK1049: "}</note>
=======
      <trans-unit id="ErrorReadingAssetsFile">
        <source>NETSDK1060: Error reading assets file: {0}</source>
        <target state="translated">NETSDK1060: Fehler beim Lesen der Ressourcendatei: {0}</target>
        <note>{StrBegin="NETSDK1060: "}</note>
      </trans-unit>
      <trans-unit id="FailedToLockResource">
        <source>NETSDK1077: Failed to lock resource.</source>
        <target state="translated">NETSDK1077: Fehler beim Sperren der Ressource.</target>
        <note>{StrBegin="NETSDK1077: "}</note>
>>>>>>> 2932098d
      </trans-unit>
      <trans-unit id="FileNameIsTooLong">
        <source>NETSDK1030: Given file name '{0}' is longer than 1024 bytes</source>
        <target state="translated">NETSDK1030: Der angegebene Dateiname "{0}" ist länger als 1024 Byte.</target>
        <note>{StrBegin="NETSDK1030: "}</note>
      </trans-unit>
<<<<<<< HEAD
      <trans-unit id="SkippingAdditionalProbingPaths">
        <source>NETSDK1048: 'AdditionalProbingPaths' were specified for GenerateRuntimeConfigurationFiles, but are being skipped because 'RuntimeConfigDevPath' is empty.</source>
        <target state="translated">NETSDK1048: Für GenerateRuntimeConfigurationFiles wurden "AdditionalProbingPaths" angegeben, sie werden jedoch übersprungen, weil "RuntimeConfigDevPath" leer ist.</target>
        <note>{StrBegin="NETSDK1048: "}</note>
      </trans-unit>
      <trans-unit id="CannotHaveRuntimeIdentifierPlatformMismatchPlatformTarget">
        <source>NETSDK1032: The RuntimeIdentifier platform '{0}' and the PlatformTarget '{1}' must be compatible.</source>
        <target state="translated">NETSDK1032: Die RuntimeIdentifier-Plattform "{0}" und das PlatformTarget "{1}" müssen kompatibel sein.</target>
        <note>{StrBegin="NETSDK1032: "}</note>
=======
      <trans-unit id="FolderAlreadyExists">
        <source>NETSDK1024: Folder '{0}' already exists either delete it or provide a different ComposeWorkingDir</source>
        <target state="translated">NETSDK1024: Der Ordner "{0}" ist bereits vorhanden. Löschen Sie ihn, oder geben Sie ein anderes "ComposeWorkingDir" an.</target>
        <note>{StrBegin="NETSDK1024: "}</note>
>>>>>>> 2932098d
      </trans-unit>
      <trans-unit id="FrameworkDependentAppHostRequiresVersion21">
        <source>NETSDK1068: The framework-dependent application host requires a target framework of at least 'netcoreapp2.1'.</source>
        <target state="translated">NETSDK1068: Für den frameworkabhängigen Anwendungshost ist mindestens das Zielframework "netcoreapp2.1" erforderlich.</target>
        <note>{StrBegin="NETSDK1068: "}</note>
      </trans-unit>
      <trans-unit id="FrameworkListPathNotRooted">
        <source>NETSDK1052: Framework list file path '{0}' is not rooted. Only full paths are supported.</source>
        <target state="translated">NETSDK1052: Der FrameworkList-Dateipfad "{0}" enthält keinen Stamm. Nur vollständige Pfade werden unterstützt.</target>
        <note>{StrBegin="NETSDK1052: "}</note>
      </trans-unit>
      <trans-unit id="FrameworkReferenceDuplicateError">
        <source>NETSDK1085: Multiple FrameworkReference items for '{0}' were included in the project.</source>
        <target state="new">NETSDK1085: Multiple FrameworkReference items for '{0}' were included in the project.</target>
        <note>{StrBegin="NETSDK1085: "}</note>
      </trans-unit>
      <trans-unit id="FrameworkReferenceOverrideWarning">
        <source>NETSDK1086: A FrameworkReference for '{0}' was included in the project. This is implicitly referenced by the .NET SDK and you do not typically need to reference it from your project. For more information, see {1}</source>
        <target state="new">NETSDK1086: A FrameworkReference for '{0}' was included in the project. This is implicitly referenced by the .NET SDK and you do not typically need to reference it from your project. For more information, see {1}</target>
        <note>{StrBegin="NETSDK1086: "}</note>
      </trans-unit>
<<<<<<< HEAD
      <trans-unit id="UsingPreviewSdkWarning">
        <source>NETSDK1057: You are using a preview version of .NET Core. See: https://aka.ms/dotnet-core-preview</source>
        <target state="translated">NETSDK1057: Sie verwenden eine Vorschauversion von .NET Core. Weitere Informationen: https://aka.ms/dotnet-core-preview</target>
        <note>{StrBegin="NETSDK1057: "}</note>
=======
      <trans-unit id="GetDependsOnNETStandardFailedWithException">
        <source>NETSDK1049: Resolved file has a bad image, no metadata, or is otherwise inaccessible. {0} {1}</source>
        <target state="translated">NETSDK1049: Die aufgelöste Datei enthält ein fehlerhaftes Image oder keine Metadaten, oder der Zugriff ist aus anderen Gründen nicht möglich. {0} {1}</target>
        <note>{StrBegin="NETSDK1049: "}</note>
      </trans-unit>
      <trans-unit id="IncorrectPackageRoot">
        <source>NETSDK1020: Package Root {0} was incorrectly given for Resolved library {1}</source>
        <target state="translated">NETSDK1020: Der Paketstamm "{0}" war für die aufgelöste Bibliothek "{1}" falsch angegeben.</target>
        <note>{StrBegin="NETSDK1020: "}</note>
      </trans-unit>
      <trans-unit id="IncorrectTargetFormat">
        <source>NETSDK1025: WRThe target manifest {0} provided is of not the correct format</source>
        <target state="translated">NETSDK1025: Das angegebene Zielmanifest "{0}" hat nicht das richtige Format.</target>
        <note>{StrBegin="NETSDK1025: "}</note>
      </trans-unit>
      <trans-unit id="InvalidFrameworkName">
        <source>NETSDK1003: Invalid framework name: '{0}'.</source>
        <target state="translated">NETSDK1003: Ungültiger Frameworkname: "{0}".</target>
        <note>{StrBegin="NETSDK1003: "}</note>
>>>>>>> 2932098d
      </trans-unit>
      <trans-unit id="InvalidItemSpecToUse">
        <source>NETSDK1058: Invalid value for ItemSpecToUse parameter: '{0}'.  This property must be blank or set to 'Left' or 'Right'</source>
        <target state="translated">NETSDK1058: Ungültiger Wert für den ItemSpecToUse-Parameter: "{0}". Diese Eigenschaft muss leer oder auf "Left" bzw. "Right" festgelegt sein.</target>
        <note>{StrBegin="NETSDK1058: "}
The following are names of parameters or literal values and should not be translated: ItemSpecToUse, Left, Right</note>
      </trans-unit>
      <trans-unit id="InvalidNuGetVersionString">
        <source>NETSDK1018: Invalid NuGet version string: '{0}'.</source>
        <target state="translated">NETSDK1018: Ungültige NuGet-Versionszeichenfolge: "{0}".</target>
        <note>{StrBegin="NETSDK1018: "}</note>
      </trans-unit>
      <trans-unit id="InvalidResourceUpdate">
        <source>NETSDK1075: Update handle is invalid. This instance may not be used for further updates.</source>
        <target state="translated">NETSDK1075: Das Updatehandle ist ungültig. Diese Instanz kann nicht für weitere Updates verwendet werden.</target>
        <note>{StrBegin="NETSDK1075: "}</note>
      </trans-unit>
      <trans-unit id="MismatchedPlatformPackageVersion">
        <source>NETSDK1061: The project was restored using {0} version {1}, but with current settings, version {2} would be used instead. To resolve this issue, make sure the same settings are used for restore and for subsequent operations such as build or publish. Typically this issue can occur if the RuntimeIdentifier property is set during build or publish but not during restore. For more information, see https://aka.ms/dotnet-runtime-patch-selection.</source>
        <target state="translated">NETSDK1061: Das Projekt wurde mit {0}, Version {1} wiederhergestellt, aber mit den aktuellen Einstellungen würde stattdessen Version {2} verwendet werden. Um dieses Problem zu beheben, müssen Sie sicherstellen, dass für die Wiederherstellung und für nachfolgende Vorgänge wie das Kompilieren oder Veröffentlichen dieselben Einstellungen verwendet werden. Dieses Problem tritt typischerweise auf, wenn die RuntimeIdentifier-Eigenschaft bei der Kompilierung oder Veröffentlichung, aber nicht bei der Wiederherstellung festgelegt wird. Weitere Informationen finden Sie unter https://aka.ms/dotnet-runtime-patch-selection.</target>
        <note>{StrBegin="NETSDK1061: "}
{0} - Package Identifier for platform package
{1} - Restored version of platform package
{2} - Current version of platform package</note>
      </trans-unit>
      <trans-unit id="MissingItemMetadata">
        <source>NETSDK1008: Missing '{0}' metadata on '{1}' item '{2}'.</source>
        <target state="translated">NETSDK1008: Die Metadaten "{0}" für das Element "{2}" vom Typ "{1}" sind nicht vorhanden.</target>
        <note>{StrBegin="NETSDK1008: "}</note>
      </trans-unit>
      <trans-unit id="MultipleFilesResolved">
        <source>NETSDK1021: More than one file found for {0}</source>
        <target state="translated">NETSDK1021: Für "{0}" wurden mehrere Dateien gefunden.</target>
        <note>{StrBegin="NETSDK1021: "}</note>
      </trans-unit>
      <trans-unit id="NETFrameworkToNonBuiltInNETStandard">
        <source>NETSDK1069: This project uses a library that targets .NET Standard 1.5 or higher, and the project targets a version of .NET Framework that doesn't have built-in support for that version of .NET Standard. Visit https://aka.ms/net-standard-known-issues for a set of known issues. Consider retargeting to .NET Framework 4.7.2.</source>
        <target state="translated">NETSDK1069: Dieses Projekt verwendet eine Bibliothek, die auf .NET Standard 1.5 oder höher ausgerichtet ist, und das Projekt ist auf eine Version von .NET Framework ausgerichtet, die keine integrierte Unterstützung für diese .NET Standard-Version bietet. Besuchen Sie https://aka.ms/net-standard-known-issues for a set of known issues. Ziehen Sie eine neue Ausrichtung auf .NET Framework 4.7.2 in Betracht.</target>
        <note>{StrBegin="NETSDK1069: "}</note>
      </trans-unit>
      <trans-unit id="NoAppHostAvailable">
        <source>NETSDK1084: There is no application host available for the specified RuntimeIdentifier '{0}'.</source>
        <target state="translated">NETSDK1084: Für den angegebenen RuntimeIdentifier "{0}" ist kein Anwendungshost verfügbar.</target>
        <note>{StrBegin="NETSDK1084: "}</note>
      </trans-unit>
      <trans-unit id="NoCompatibleTargetFramework">
        <source>NETSDK1002: Project '{0}' targets '{2}'. It cannot be referenced by a project that targets '{1}'.</source>
        <target state="translated">NETSDK1002: Das Projekt "{0}" hat das Ziel "{2}". Ein Verweis über ein Projekt mit dem Ziel "{1}" ist nicht möglich.</target>
        <note>{StrBegin="NETSDK1002: "}</note>
      </trans-unit>
      <trans-unit id="NoRuntimePackAvailable">
        <source>NETSDK1082: There was no runtime pack for {0} available for the specified RuntimeIdentifier '{1}'.</source>
        <target state="translated">NETSDK1082: Für {0} war kein Runtimepaket für den angegebenen RuntimeIdentifier "{1}" verfügbar.</target>
        <note>{StrBegin="NETSDK1082: "}</note>
      </trans-unit>
      <trans-unit id="PackAsToolCannotSupportSelfContained">
        <source>NETSDK1053: Pack as tool does not support self contained.</source>
        <target state="translated">NETSDK1053: Die Paketierung als Tool unterstützt keine eigenständige Bereitstellung.</target>
        <note>{StrBegin="NETSDK1001: "}</note>
      </trans-unit>
      <trans-unit id="PackageInfoLog">
        <source>NETSDK1027: Package Name='{0}', Version='{1}' was parsed</source>
        <target state="translated">NETSDK1027: Paketname="{0}", Version="{1}" wurde analysiert</target>
        <note>{StrBegin="NETSDK1027: "}</note>
      </trans-unit>
      <trans-unit id="PackageNotFound">
        <source>NETSDK1064: Package {0}, version {1} was not found. It might have been deleted since NuGet restore. Otherwise, NuGet restore might have only partially completed, which might have been due to maximum path length restrictions.</source>
        <target state="translated">NETSDK1064: Das Paket "{0}", Version {1}, wurde nicht gefunden. Möglicherweise wurde es nach der NuGet-Wiederherstellung gelöscht. Andernfalls wurde die NuGet-Wiederherstellung aufgrund von Beschränkungen der maximalen Pfadlänge eventuell nur teilweise abgeschlossen.</target>
        <note>{StrBegin="NETSDK1064: "}</note>
      </trans-unit>
      <trans-unit id="PackageReferenceOverrideWarning">
        <source>NETSDK1023: A PackageReference for '{0}' was included in your project. This package is implicitly referenced by the .NET SDK and you do not typically need to reference it from your project. For more information, see {1}</source>
        <target state="translated">NETSDK1023: Ein PackageReference für "{0}" war in Ihrem Projekt vorhanden. Auf dieses Paket wird vom .NET SDK implizit verwiesen, und Sie müssen in der Regel nicht von Ihrem Projekt aus darauf verweisen. Weitere Informationen finden Sie unter "{1}".</target>
        <note>{StrBegin="NETSDK1023: "}</note>
      </trans-unit>
      <trans-unit id="PackageReferenceVersionNotRecommended">
        <source>NETSDK1071: A PackageReference to '{0}' specified a Version of `{1}`. Specifying the version of this package is not recommended. For more information, see https://aka.ms/sdkimplicitrefs</source>
        <target state="translated">NETSDK1071: Ein PackageReference-Verweis auf "{0}" hat die Version "{1}" angegeben. Die Angabe der Version dieses Pakets wird nicht empfohlen. Weitere Informationen finden Sie unter https://aka.ms/sdkimplicitrefs.</target>
        <note />
      </trans-unit>
      <trans-unit id="ParsingFiles">
        <source>NETSDK1026: Parsing the Files : '{0}'</source>
        <target state="translated">NETSDK1026: Die Dateien werden analysiert: "{0}"</target>
        <note>{StrBegin="NETSDK1026: "}</note>
      </trans-unit>
      <trans-unit id="ProjectAssetsConsumedWithoutMSBuildProjectPath">
        <source>NETSDK1011: Assets are consumed from project '{0}', but no corresponding MSBuild project path was  found in '{1}'.</source>
        <target state="translated">NETSDK1011: Es werden Ressourcen aus dem Projekt "{0}" genutzt, in "{1}" wurde jedoch kein entsprechender MSBuild-Projektpfad gefunden.</target>
        <note>{StrBegin="NETSDK1011: "}</note>
      </trans-unit>
      <trans-unit id="ProjectContainsObsoleteDotNetCliTool">
        <source>NETSDK1059: The tool '{0}' is now included in the .NET Core SDK. Information on resolving this warning is available at (https://aka.ms/dotnetclitools-in-box).</source>
        <target state="translated">NETSDK1059: Das Tool "{0}" ist jetzt im .NET Core SDK enthalten. Informationen zum Auflösen dieser Warnung sind unter https://aka.ms/dotnetclitools-in-box verfügbar.</target>
        <note>{StrBegin="NETSDK1059: "}</note>
      </trans-unit>
      <trans-unit id="RuntimeIdentifierNotRecognized">
        <source>NETSDK1083: The specified RuntimeIdentifier '{0}' is not recognized.</source>
        <target state="translated">NETSDK1083: Der angegebene RuntimeIdentifier "{0}" wird nicht erkannt.</target>
        <note>{StrBegin="NETSDK1083: "}</note>
      </trans-unit>
      <trans-unit id="RuntimeIdentifierWasNotSpecified">
        <source>NETSDK1028: Specify a RuntimeIdentifier</source>
        <target state="translated">NETSDK1028: Geben Sie einen RuntimeIdentifier an.</target>
        <note>{StrBegin="NETSDK1028: "}</note>
      </trans-unit>
      <trans-unit id="SkippingAdditionalProbingPaths">
        <source>NETSDK1048: 'AdditionalProbingPaths' were specified for GenerateRuntimeConfigurationFiles, but are being skipped because 'RuntimeConfigDevPath' is empty.</source>
        <target state="translated">NETSDK1048: Für GenerateRuntimeConfigurationFiles wurden "AdditionalProbingPaths" angegeben, sie werden jedoch übersprungen, weil "RuntimeConfigDevPath" leer ist.</target>
        <note>{StrBegin="NETSDK1048: "}</note>
      </trans-unit>
      <trans-unit id="TargetFrameworkWithSemicolon">
        <source>NETSDK1046: The TargetFramework value '{0}' is not valid. To multi-target, use the 'TargetFrameworks' property instead.</source>
        <target state="translated">NETSDK1046: Der TargetFramework-Wert "{0}" ist nicht gültig. Verwenden Sie für mehrere Ziele die Eigenschaft "TargetFrameworks".</target>
        <note>{StrBegin="NETSDK1046: "}</note>
      </trans-unit>
      <trans-unit id="UnableToFindResolvedPath">
        <source>NETSDK1016: Unable to find resolved path for '{0}'.</source>
        <target state="translated">NETSDK1016: Der aufgelöste Pfad für "{0}" wurde nicht gefunden.</target>
        <note>{StrBegin="NETSDK1016: "}</note>
      </trans-unit>
      <trans-unit id="UnableToUsePackageAssetsCache">
        <source>NETSDK1062: Unable to use package assets cache due to I/O error. This can occur when the same project is built more than once in parallel. Performance may be degraded, but the build result will not be impacted.</source>
        <target state="translated">NETSDK1062: Der Cache für Paketressourcen kann aufgrund eines E/A-Fehlers nicht verwendet werden. Dieses Problem kann auftreten, wenn dasselbe Projekt gleichzeitig mehrfach kompiliert wird. Die Leistung ist möglicherweise herabgesetzt, aber das Buildergebnis wird nicht beeinträchtigt.</target>
        <note>{StrBegin="NETSDK1062: "}</note>
      </trans-unit>
      <trans-unit id="UnexpectedFileType">
        <source>NETSDK1012: Unexpected file type for '{0}'. Type is both '{1}' and '{2}'.</source>
        <target state="translated">NETSDK1012: Unerwarteter Dateityp für "{0}". Der Typ ist sowohl "{1}" als auch "{2}".</target>
        <note>{StrBegin="NETSDK1012: "}</note>
      </trans-unit>
      <trans-unit id="UnknownFrameworkReference">
        <source>NETSDK1073: The FrameworkReference '{0}' was not recognized</source>
        <target state="translated">NETSDK1073: Der FrameworkReference-Verweis "{0}" wurde nicht erkannt.</target>
        <note>{StrBegin="NETSDK1073: "}</note>
      </trans-unit>
      <trans-unit id="UnrecognizedPreprocessorToken">
        <source>NETSDK1009: Unrecognized preprocessor token '{0}' in '{1}'.</source>
        <target state="translated">NETSDK1009: Unbekanntes Präprozessortoken "{0}" in "{1}".</target>
        <note>{StrBegin="NETSDK1009: "}</note>
      </trans-unit>
      <trans-unit id="UnresolvedTargetingPack">
        <source>NETSDK1081: The targeting pack for {0} was not found. You may be able to resolve this by running a NuGet restore on the project.</source>
        <target state="translated">NETSDK1081: Das Paket zur Festlegung von Zielversionen für {0} wurde nicht gefunden. Sie können das Problem möglicherweise beheben, indem Sie eine NuGet-Wiederherstellung für das Projekt durchführen.</target>
        <note>{StrBegin="NETSDK1081: "}</note>
      </trans-unit>
      <trans-unit id="UnsupportedFramework">
        <source>NETSDK1019: {0} is an unsupported framework.</source>
        <target state="translated">NETSDK1019: "{0}" ist ein nicht unterstütztes Framework.</target>
        <note>{StrBegin="NETSDK1019: "}</note>
      </trans-unit>
      <trans-unit id="UnsupportedRuntimeIdentifier">
        <source>NETSDK1056: Project is targeting runtime '{0}' but did not resolve any runtime-specific packages. This runtime may not be supported by the target framework.</source>
        <target state="translated">NETSDK1056: Das Projekt ist auf die Runtime "{0}" ausgelegt, aber hat keine runtimespezifischen Pakete aufgelöst. Diese Runtime wird vom Zielframework möglicherweise nicht unterstützt.</target>
        <note>{StrBegin="NETSDK1056: "}</note>
      </trans-unit>
      <trans-unit id="UnsupportedSDKVersionForNetStandard20">
        <source>NETSDK1050: The version of Microsoft.NET.Sdk used by this project is insufficient to support references to libraries targeting .NET Standard 1.5 or higher.  Please install version 2.0 or higher of the .NET Core SDK.</source>
        <target state="translated">NETSDK1050: Die von diesem Projekt verwendete Microsoft.NET.Sdk-Version reicht zur Unterstützung von Verweisen auf Bibliotheken für .NET Standard 1.5 oder höher nicht aus. Installieren Sie mindestens .NET Core SDK 2.0.</target>
        <note>{StrBegin="NETSDK1050: "}</note>
      </trans-unit>
      <trans-unit id="UnsupportedTargetFrameworkVersion">
        <source>NETSDK1045: The current .NET SDK does not support targeting {0} {1}.  Either target {0} {2} or lower, or use a version of the .NET SDK that supports {0} {1}.</source>
        <target state="translated">NETSDK1045: Das aktuelle .NET SDK unterstützt {0} {1} nicht als Ziel. Geben Sie entweder {0} {2} oder niedriger als Ziel an, oder verwenden Sie eine .NET SDK-Version, die {0} {1} unterstützt.</target>
        <note>{StrBegin="NETSDK1045: "}</note>
      </trans-unit>
      <trans-unit id="UsingPreviewSdkWarning">
        <source>NETSDK1057: You are using a preview version of .NET Core. See: https://aka.ms/dotnet-core-preview</source>
        <target state="translated">NETSDK1057: Sie verwenden eine Vorschauversion von .NET Core. Weitere Informationen: https://aka.ms/dotnet-core-preview</target>
        <note>{StrBegin="NETSDK1057: "}</note>
      </trans-unit>
    </body>
  </file>
</xliff><|MERGE_RESOLUTION|>--- conflicted
+++ resolved
@@ -87,88 +87,61 @@
         <target state="translated">NETSDK1007: Die Projektinformationen für "{0}" wurden nicht gefunden. Dies ist möglicherweise auf einen fehlenden Projektverweis zurückzuführen.</target>
         <note>{StrBegin="NETSDK1007: "}</note>
       </trans-unit>
-<<<<<<< HEAD
-      <trans-unit id="MissingItemMetadata">
-        <source>NETSDK1008: Missing '{0}' metadata on '{1}' item '{2}'.</source>
-        <target state="translated">NETSDK1008: Die Metadaten "{0}" für das Element "{2}" vom Typ "{1}" sind nicht vorhanden.</target>
-        <note>{StrBegin="NETSDK1008: "}</note>
-      </trans-unit>
-      <trans-unit id="PackageReferenceVersionNotRecommended">
-        <source>NETSDK1071: A PackageReference to '{0}' specified a Version of `{1}`. Specifying the version of this package is not recommended. For more information, see https://aka.ms/sdkimplicitrefs</source>
-        <target state="translated">NETSDK1071: Ein PackageReference-Verweis auf "{0}" hat die Version "{1}" angegeben. Die Angabe der Version dieses Pakets wird nicht empfohlen. Weitere Informationen finden Sie unter https://aka.ms/sdkimplicitrefs.</target>
-        <note />
-      </trans-unit>
-      <trans-unit id="UnrecognizedPreprocessorToken">
-        <source>NETSDK1009: Unrecognized preprocessor token '{0}' in '{1}'.</source>
-        <target state="translated">NETSDK1009: Unbekanntes Präprozessortoken "{0}" in "{1}".</target>
-        <note>{StrBegin="NETSDK1009: "}</note>
+      <trans-unit id="CannotHaveRuntimeIdentifierPlatformMismatchPlatformTarget">
+        <source>NETSDK1032: The RuntimeIdentifier platform '{0}' and the PlatformTarget '{1}' must be compatible.</source>
+        <target state="translated">NETSDK1032: Die RuntimeIdentifier-Plattform "{0}" und das PlatformTarget "{1}" müssen kompatibel sein.</target>
+        <note>{StrBegin="NETSDK1032: "}</note>
+      </trans-unit>
+      <trans-unit id="CannotHaveSelfContainedWithoutRuntimeIdentifier">
+        <source>NETSDK1031: It is not supported to build or publish a self-contained application without specifying a RuntimeIdentifier.  Please either specify a RuntimeIdentifier or set SelfContained to false.</source>
+        <target state="translated">NETSDK1031: Das Erstellen oder Veröffentlichen einer eigenständigen Anwendung ohne die Angabe eines RuntimeIdentifier wird nicht unterstützt. Geben Sie entweder einen RuntimeIdentifier an, oder legen Sie für SelfContained "False" fest.</target>
+        <note>{StrBegin="NETSDK1031: "}</note>
+      </trans-unit>
+      <trans-unit id="CannotInferTargetFrameworkIdentifierAndVersion">
+        <source>NETSDK1013: The TargetFramework value '{0}' was not recognized. It may be misspelled. If not, then the TargetFrameworkIdentifier and/or TargetFrameworkVersion properties must be specified explicitly.</source>
+        <target state="translated">NETSDK1013: Der TargetFramework-Wert "{0}" wurde nicht erkannt. Unter Umständen ist die Schreibweise nicht korrekt. Andernfalls müssen die Eigenschaften TargetFrameworkIdentifier und/oder TargetFrameworkVersion explizit angegeben werden.</target>
+        <note>{StrBegin="NETSDK1013: "}</note>
+      </trans-unit>
+      <trans-unit id="CannotUseSelfContainedWithoutAppHost">
+        <source>NETSDK1067: Self-contained applications are required to use the application host. Either set SelfContained to false or set UseAppHost to true.</source>
+        <target state="translated">NETSDK1067: Eigenständige Anwendungen müssen den Anwendungshost verwenden. Legen Sie "SelfContained" auf FALSE oder "UseAppHost" auf TRUE fest.</target>
+        <note>{StrBegin="NETSDK1067: "}</note>
+      </trans-unit>
+      <trans-unit id="ChoosingAssemblyVersion">
+        <source>NETSDK1033: Choosing '{0}' because AssemblyVersion '{1}' is greater than '{2}'.</source>
+        <target state="translated">NETSDK1033: "{0}" wird ausgewählt, weil AssemblyVersion "{1}" höher ist als "{2}".</target>
+        <note>{StrBegin="NETSDK1033: "}</note>
+      </trans-unit>
+      <trans-unit id="ChoosingFileVersion">
+        <source>NETSDK1034: Choosing '{0}' because file version '{1}' is greater than '{2}'.</source>
+        <target state="translated">NETSDK1034: "{0}" wird ausgewählt, weil die Dateiversion "{1}" höher ist als "{2}".</target>
+        <note>{StrBegin="NETSDK1034: "}</note>
+      </trans-unit>
+      <trans-unit id="ChoosingPlatformItem">
+        <source>NETSDK1035: Choosing '{0}' because it is a platform item.</source>
+        <target state="translated">NETSDK1035: "{0}" wird ausgewählt, weil es sich um ein Plattformelement handelt.</target>
+        <note>{StrBegin="NETSDK1035: "}</note>
+      </trans-unit>
+      <trans-unit id="ChoosingPreferredPackage">
+        <source>NETSDK1036: Choosing '{0}' because it comes from a package that is preferred.</source>
+        <target state="translated">NETSDK1036: "{0}" wird ausgewählt, weil es von einem bevorzugten Paket stammt.</target>
+        <note>{StrBegin="NETSDK1036: "}</note>
+      </trans-unit>
+      <trans-unit id="ConflictCouldNotDetermineWinner">
+        <source>NETSDK1037: Could not determine winner due to equal file and assembly versions.</source>
+        <target state="translated">NETSDK1037: Der Gewinner konnte aufgrund übereinstimmender Datei- und Assemblyversionen nicht bestimmt werden.</target>
+        <note>{StrBegin="NETSDK1037: "}</note>
+      </trans-unit>
+      <trans-unit id="ContentItemDoesNotProvideOutputPath">
+        <source>NETSDK1014: Content item for '{0}' sets '{1}', but does not provide  '{2}' or '{3}'.</source>
+        <target state="translated">NETSDK1014: Das Inhaltselement für "{0}" legt "{1}" fest, gibt aber "{2}" oder "{3}" nicht an.</target>
+        <note>{StrBegin="NETSDK1014: "}</note>
       </trans-unit>
       <trans-unit id="ContentPreproccessorParameterRequired">
         <source>NETSDK1010: The '{0}' task must be given a value for parameter '{1}' in order to consume preprocessed content.</source>
         <target state="translated">NETSDK1010: Der Aufgabe "{0}" muss für die Nutzung vorverarbeiteter Inhalte mit einem Wert für den Parameter "{1}" versehen werden.</target>
         <note>{StrBegin="NETSDK1010: "}</note>
       </trans-unit>
-      <trans-unit id="ProjectAssetsConsumedWithoutMSBuildProjectPath">
-        <source>NETSDK1011: Assets are consumed from project '{0}', but no corresponding MSBuild project path was  found in '{1}'.</source>
-        <target state="translated">NETSDK1011: Es werden Ressourcen aus dem Projekt "{0}" genutzt, in "{1}" wurde jedoch kein entsprechender MSBuild-Projektpfad gefunden.</target>
-        <note>{StrBegin="NETSDK1011: "}</note>
-=======
-      <trans-unit id="CannotHaveRuntimeIdentifierPlatformMismatchPlatformTarget">
-        <source>NETSDK1032: The RuntimeIdentifier platform '{0}' and the PlatformTarget '{1}' must be compatible.</source>
-        <target state="translated">NETSDK1032: Die RuntimeIdentifier-Plattform "{0}" und das PlatformTarget "{1}" müssen kompatibel sein.</target>
-        <note>{StrBegin="NETSDK1032: "}</note>
->>>>>>> 2932098d
-      </trans-unit>
-      <trans-unit id="CannotHaveSelfContainedWithoutRuntimeIdentifier">
-        <source>NETSDK1031: It is not supported to build or publish a self-contained application without specifying a RuntimeIdentifier.  Please either specify a RuntimeIdentifier or set SelfContained to false.</source>
-        <target state="translated">NETSDK1031: Das Erstellen oder Veröffentlichen einer eigenständigen Anwendung ohne die Angabe eines RuntimeIdentifier wird nicht unterstützt. Geben Sie entweder einen RuntimeIdentifier an, oder legen Sie für SelfContained "False" fest.</target>
-        <note>{StrBegin="NETSDK1031: "}</note>
-      </trans-unit>
-      <trans-unit id="CannotInferTargetFrameworkIdentifierAndVersion">
-        <source>NETSDK1013: The TargetFramework value '{0}' was not recognized. It may be misspelled. If not, then the TargetFrameworkIdentifier and/or TargetFrameworkVersion properties must be specified explicitly.</source>
-        <target state="translated">NETSDK1013: Der TargetFramework-Wert "{0}" wurde nicht erkannt. Unter Umständen ist die Schreibweise nicht korrekt. Andernfalls müssen die Eigenschaften TargetFrameworkIdentifier und/oder TargetFrameworkVersion explizit angegeben werden.</target>
-        <note>{StrBegin="NETSDK1013: "}</note>
-      </trans-unit>
-      <trans-unit id="CannotUseSelfContainedWithoutAppHost">
-        <source>NETSDK1067: Self-contained applications are required to use the application host. Either set SelfContained to false or set UseAppHost to true.</source>
-        <target state="translated">NETSDK1067: Eigenständige Anwendungen müssen den Anwendungshost verwenden. Legen Sie "SelfContained" auf FALSE oder "UseAppHost" auf TRUE fest.</target>
-        <note>{StrBegin="NETSDK1067: "}</note>
-      </trans-unit>
-      <trans-unit id="ChoosingAssemblyVersion">
-        <source>NETSDK1033: Choosing '{0}' because AssemblyVersion '{1}' is greater than '{2}'.</source>
-        <target state="translated">NETSDK1033: "{0}" wird ausgewählt, weil AssemblyVersion "{1}" höher ist als "{2}".</target>
-        <note>{StrBegin="NETSDK1033: "}</note>
-      </trans-unit>
-      <trans-unit id="ChoosingFileVersion">
-        <source>NETSDK1034: Choosing '{0}' because file version '{1}' is greater than '{2}'.</source>
-        <target state="translated">NETSDK1034: "{0}" wird ausgewählt, weil die Dateiversion "{1}" höher ist als "{2}".</target>
-        <note>{StrBegin="NETSDK1034: "}</note>
-      </trans-unit>
-      <trans-unit id="ChoosingPlatformItem">
-        <source>NETSDK1035: Choosing '{0}' because it is a platform item.</source>
-        <target state="translated">NETSDK1035: "{0}" wird ausgewählt, weil es sich um ein Plattformelement handelt.</target>
-        <note>{StrBegin="NETSDK1035: "}</note>
-      </trans-unit>
-      <trans-unit id="ChoosingPreferredPackage">
-        <source>NETSDK1036: Choosing '{0}' because it comes from a package that is preferred.</source>
-        <target state="translated">NETSDK1036: "{0}" wird ausgewählt, weil es von einem bevorzugten Paket stammt.</target>
-        <note>{StrBegin="NETSDK1036: "}</note>
-      </trans-unit>
-      <trans-unit id="ConflictCouldNotDetermineWinner">
-        <source>NETSDK1037: Could not determine winner due to equal file and assembly versions.</source>
-        <target state="translated">NETSDK1037: Der Gewinner konnte aufgrund übereinstimmender Datei- und Assemblyversionen nicht bestimmt werden.</target>
-        <note>{StrBegin="NETSDK1037: "}</note>
-      </trans-unit>
-      <trans-unit id="ContentItemDoesNotProvideOutputPath">
-        <source>NETSDK1014: Content item for '{0}' sets '{1}', but does not provide  '{2}' or '{3}'.</source>
-        <target state="translated">NETSDK1014: Das Inhaltselement für "{0}" legt "{1}" fest, gibt aber "{2}" oder "{3}" nicht an.</target>
-        <note>{StrBegin="NETSDK1014: "}</note>
-      </trans-unit>
-      <trans-unit id="ContentPreproccessorParameterRequired">
-        <source>NETSDK1010: The '{0}' task must be given a value for parameter '{1}' in order to consume preprocessed content.</source>
-        <target state="translated">NETSDK1010: Der Aufgabe "{0}" muss für die Nutzung vorverarbeiteter Inhalte mit einem Wert für den Parameter "{1}" versehen werden.</target>
-        <note>{StrBegin="NETSDK1010: "}</note>
-      </trans-unit>
       <trans-unit id="CouldNotDetermineWinner_DoesntExist">
         <source>NETSDK1038: Could not determine winner because '{0}' does not exist.</source>
         <target state="translated">NETSDK1038: Der Gewinner konnte nicht bestimmt werden, weil "{0}" nicht vorhanden ist.</target>
@@ -229,90 +202,50 @@
         <target state="translated">NETSDK1044: Fehler beim Analysieren von PlatformManifest von "{0}" Zeile {1}. {2} "{3}" war ungültig.</target>
         <note>{StrBegin="NETSDK1044: "}</note>
       </trans-unit>
-<<<<<<< HEAD
-      <trans-unit id="UnsupportedTargetFrameworkVersion">
-        <source>NETSDK1045: The current .NET SDK does not support targeting {0} {1}.  Either target {0} {2} or lower, or use a version of the .NET SDK that supports {0} {1}.</source>
-        <target state="translated">NETSDK1045: Das aktuelle .NET SDK unterstützt {0} {1} nicht als Ziel. Geben Sie entweder {0} {2} oder niedriger als Ziel an, oder verwenden Sie eine .NET SDK-Version, die {0} {1} unterstützt.</target>
-        <note>{StrBegin="NETSDK1045: "}</note>
-      </trans-unit>
-      <trans-unit id="AssetsFileMissingRuntimeIdentifier">
-        <source>NETSDK1047: Assets file '{0}' doesn't have a target for '{1}'. Ensure that restore has run and that you have included '{2}' in the TargetFrameworks for your project. You may also need to include '{3}' in your project's RuntimeIdentifiers.</source>
-        <target state="translated">NETSDK1047: Die Ressourcendatei "{0}" verfügt über kein Ziel für "{1}". Stellen Sie sicher, dass die Wiederherstellung ausgeführt wurde, und dass Sie "{2}" in die TargetFrameworks für Ihr Projekt aufgenommen haben. Unter Umständen müssen Sie auch "{3}" in die RuntimeIdentifiers Ihres Projekts aufnehmen.</target>
-        <note>{StrBegin="NETSDK1047: "}</note>
-      </trans-unit>
-      <trans-unit id="TargetFrameworkWithSemicolon">
-        <source>NETSDK1046: The TargetFramework value '{0}' is not valid. To multi-target, use the 'TargetFrameworks' property instead.</source>
-        <target state="translated">NETSDK1046: Der TargetFramework-Wert "{0}" ist nicht gültig. Verwenden Sie für mehrere Ziele die Eigenschaft "TargetFrameworks".</target>
-        <note>{StrBegin="NETSDK1046: "}</note>
+      <trans-unit id="ErrorReadingAssetsFile">
+        <source>NETSDK1060: Error reading assets file: {0}</source>
+        <target state="translated">NETSDK1060: Fehler beim Lesen der Ressourcendatei: {0}</target>
+        <note>{StrBegin="NETSDK1060: "}</note>
+      </trans-unit>
+      <trans-unit id="FailedToLockResource">
+        <source>NETSDK1077: Failed to lock resource.</source>
+        <target state="translated">NETSDK1077: Fehler beim Sperren der Ressource.</target>
+        <note>{StrBegin="NETSDK1077: "}</note>
+      </trans-unit>
+      <trans-unit id="FileNameIsTooLong">
+        <source>NETSDK1030: Given file name '{0}' is longer than 1024 bytes</source>
+        <target state="translated">NETSDK1030: Der angegebene Dateiname "{0}" ist länger als 1024 Byte.</target>
+        <note>{StrBegin="NETSDK1030: "}</note>
+      </trans-unit>
+      <trans-unit id="FolderAlreadyExists">
+        <source>NETSDK1024: Folder '{0}' already exists either delete it or provide a different ComposeWorkingDir</source>
+        <target state="translated">NETSDK1024: Der Ordner "{0}" ist bereits vorhanden. Löschen Sie ihn, oder geben Sie ein anderes "ComposeWorkingDir" an.</target>
+        <note>{StrBegin="NETSDK1024: "}</note>
+      </trans-unit>
+      <trans-unit id="FrameworkDependentAppHostRequiresVersion21">
+        <source>NETSDK1068: The framework-dependent application host requires a target framework of at least 'netcoreapp2.1'.</source>
+        <target state="translated">NETSDK1068: Für den frameworkabhängigen Anwendungshost ist mindestens das Zielframework "netcoreapp2.1" erforderlich.</target>
+        <note>{StrBegin="NETSDK1068: "}</note>
+      </trans-unit>
+      <trans-unit id="FrameworkListPathNotRooted">
+        <source>NETSDK1052: Framework list file path '{0}' is not rooted. Only full paths are supported.</source>
+        <target state="translated">NETSDK1052: Der FrameworkList-Dateipfad "{0}" enthält keinen Stamm. Nur vollständige Pfade werden unterstützt.</target>
+        <note>{StrBegin="NETSDK1052: "}</note>
+      </trans-unit>
+      <trans-unit id="FrameworkReferenceDuplicateError">
+        <source>NETSDK1085: Multiple FrameworkReference items for '{0}' were included in the project.</source>
+        <target state="new">NETSDK1085: Multiple FrameworkReference items for '{0}' were included in the project.</target>
+        <note>{StrBegin="NETSDK1085: "}</note>
+      </trans-unit>
+      <trans-unit id="FrameworkReferenceOverrideWarning">
+        <source>NETSDK1086: A FrameworkReference for '{0}' was included in the project. This is implicitly referenced by the .NET SDK and you do not typically need to reference it from your project. For more information, see {1}</source>
+        <target state="new">NETSDK1086: A FrameworkReference for '{0}' was included in the project. This is implicitly referenced by the .NET SDK and you do not typically need to reference it from your project. For more information, see {1}</target>
+        <note>{StrBegin="NETSDK1086: "}</note>
       </trans-unit>
       <trans-unit id="GetDependsOnNETStandardFailedWithException">
         <source>NETSDK1049: Resolved file has a bad image, no metadata, or is otherwise inaccessible. {0} {1}</source>
         <target state="translated">NETSDK1049: Die aufgelöste Datei enthält ein fehlerhaftes Image oder keine Metadaten, oder der Zugriff ist aus anderen Gründen nicht möglich. {0} {1}</target>
         <note>{StrBegin="NETSDK1049: "}</note>
-=======
-      <trans-unit id="ErrorReadingAssetsFile">
-        <source>NETSDK1060: Error reading assets file: {0}</source>
-        <target state="translated">NETSDK1060: Fehler beim Lesen der Ressourcendatei: {0}</target>
-        <note>{StrBegin="NETSDK1060: "}</note>
-      </trans-unit>
-      <trans-unit id="FailedToLockResource">
-        <source>NETSDK1077: Failed to lock resource.</source>
-        <target state="translated">NETSDK1077: Fehler beim Sperren der Ressource.</target>
-        <note>{StrBegin="NETSDK1077: "}</note>
->>>>>>> 2932098d
-      </trans-unit>
-      <trans-unit id="FileNameIsTooLong">
-        <source>NETSDK1030: Given file name '{0}' is longer than 1024 bytes</source>
-        <target state="translated">NETSDK1030: Der angegebene Dateiname "{0}" ist länger als 1024 Byte.</target>
-        <note>{StrBegin="NETSDK1030: "}</note>
-      </trans-unit>
-<<<<<<< HEAD
-      <trans-unit id="SkippingAdditionalProbingPaths">
-        <source>NETSDK1048: 'AdditionalProbingPaths' were specified for GenerateRuntimeConfigurationFiles, but are being skipped because 'RuntimeConfigDevPath' is empty.</source>
-        <target state="translated">NETSDK1048: Für GenerateRuntimeConfigurationFiles wurden "AdditionalProbingPaths" angegeben, sie werden jedoch übersprungen, weil "RuntimeConfigDevPath" leer ist.</target>
-        <note>{StrBegin="NETSDK1048: "}</note>
-      </trans-unit>
-      <trans-unit id="CannotHaveRuntimeIdentifierPlatformMismatchPlatformTarget">
-        <source>NETSDK1032: The RuntimeIdentifier platform '{0}' and the PlatformTarget '{1}' must be compatible.</source>
-        <target state="translated">NETSDK1032: Die RuntimeIdentifier-Plattform "{0}" und das PlatformTarget "{1}" müssen kompatibel sein.</target>
-        <note>{StrBegin="NETSDK1032: "}</note>
-=======
-      <trans-unit id="FolderAlreadyExists">
-        <source>NETSDK1024: Folder '{0}' already exists either delete it or provide a different ComposeWorkingDir</source>
-        <target state="translated">NETSDK1024: Der Ordner "{0}" ist bereits vorhanden. Löschen Sie ihn, oder geben Sie ein anderes "ComposeWorkingDir" an.</target>
-        <note>{StrBegin="NETSDK1024: "}</note>
->>>>>>> 2932098d
-      </trans-unit>
-      <trans-unit id="FrameworkDependentAppHostRequiresVersion21">
-        <source>NETSDK1068: The framework-dependent application host requires a target framework of at least 'netcoreapp2.1'.</source>
-        <target state="translated">NETSDK1068: Für den frameworkabhängigen Anwendungshost ist mindestens das Zielframework "netcoreapp2.1" erforderlich.</target>
-        <note>{StrBegin="NETSDK1068: "}</note>
-      </trans-unit>
-      <trans-unit id="FrameworkListPathNotRooted">
-        <source>NETSDK1052: Framework list file path '{0}' is not rooted. Only full paths are supported.</source>
-        <target state="translated">NETSDK1052: Der FrameworkList-Dateipfad "{0}" enthält keinen Stamm. Nur vollständige Pfade werden unterstützt.</target>
-        <note>{StrBegin="NETSDK1052: "}</note>
-      </trans-unit>
-      <trans-unit id="FrameworkReferenceDuplicateError">
-        <source>NETSDK1085: Multiple FrameworkReference items for '{0}' were included in the project.</source>
-        <target state="new">NETSDK1085: Multiple FrameworkReference items for '{0}' were included in the project.</target>
-        <note>{StrBegin="NETSDK1085: "}</note>
-      </trans-unit>
-      <trans-unit id="FrameworkReferenceOverrideWarning">
-        <source>NETSDK1086: A FrameworkReference for '{0}' was included in the project. This is implicitly referenced by the .NET SDK and you do not typically need to reference it from your project. For more information, see {1}</source>
-        <target state="new">NETSDK1086: A FrameworkReference for '{0}' was included in the project. This is implicitly referenced by the .NET SDK and you do not typically need to reference it from your project. For more information, see {1}</target>
-        <note>{StrBegin="NETSDK1086: "}</note>
-      </trans-unit>
-<<<<<<< HEAD
-      <trans-unit id="UsingPreviewSdkWarning">
-        <source>NETSDK1057: You are using a preview version of .NET Core. See: https://aka.ms/dotnet-core-preview</source>
-        <target state="translated">NETSDK1057: Sie verwenden eine Vorschauversion von .NET Core. Weitere Informationen: https://aka.ms/dotnet-core-preview</target>
-        <note>{StrBegin="NETSDK1057: "}</note>
-=======
-      <trans-unit id="GetDependsOnNETStandardFailedWithException">
-        <source>NETSDK1049: Resolved file has a bad image, no metadata, or is otherwise inaccessible. {0} {1}</source>
-        <target state="translated">NETSDK1049: Die aufgelöste Datei enthält ein fehlerhaftes Image oder keine Metadaten, oder der Zugriff ist aus anderen Gründen nicht möglich. {0} {1}</target>
-        <note>{StrBegin="NETSDK1049: "}</note>
       </trans-unit>
       <trans-unit id="IncorrectPackageRoot">
         <source>NETSDK1020: Package Root {0} was incorrectly given for Resolved library {1}</source>
@@ -328,7 +261,6 @@
         <source>NETSDK1003: Invalid framework name: '{0}'.</source>
         <target state="translated">NETSDK1003: Ungültiger Frameworkname: "{0}".</target>
         <note>{StrBegin="NETSDK1003: "}</note>
->>>>>>> 2932098d
       </trans-unit>
       <trans-unit id="InvalidItemSpecToUse">
         <source>NETSDK1058: Invalid value for ItemSpecToUse parameter: '{0}'.  This property must be blank or set to 'Left' or 'Right'</source>
