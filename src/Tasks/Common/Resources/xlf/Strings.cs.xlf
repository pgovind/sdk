﻿<?xml version="1.0" encoding="utf-8"?>
<xliff xmlns="urn:oasis:names:tc:xliff:document:1.2" xmlns:xsi="http://www.w3.org/2001/XMLSchema-instance" version="1.2" xsi:schemaLocation="urn:oasis:names:tc:xliff:document:1.2 xliff-core-1.2-transitional.xsd">
  <file datatype="xml" source-language="en" target-language="cs" original="../Strings.resx">
    <body>
      <trans-unit id="AtLeastOneTargetFrameworkMustBeSpecified">
        <source>At least one possible target framework must be specified.</source>
        <target state="translated">Je potřeba zadat alespoň jednu možnou cílovou platformu</target>
        <note />
      </trans-unit>
      <trans-unit id="NoCompatibleTargetFramework">
        <source>Project '{0}' targets '{2}'. It cannot be referenced by a project that targets '{1}'.</source>
        <target state="translated">Cílem projektu {0} je {2}. Nemůže na něj odkazovat projekt, jehož cílem je {1}.</target>
        <note />
      </trans-unit>
      <trans-unit id="InvalidFrameworkName">
        <source>Invalid framework name: '{0}'.</source>
        <target state="translated">Neplatný název platformy: {0}</target>
        <note />
      </trans-unit>
      <trans-unit id="AssetsFileNotFound">
        <source>Assets file '{0}' not found. Run a NuGet package restore to generate this file.</source>
        <target state="translated">Soubor prostředků {0} se nenašel. Pokud chcete tento soubor vygenerovat, spusťte obnovení balíčku NuGet.</target>
        <note />
      </trans-unit>
      <trans-unit id="AssetsFileMissingTarget">
        <source>Assets file '{0}' doesn't have a target for '{1}'. Ensure that restore has run and that you have included '{2}' in the TargetFrameworks for your project.</source>
        <target state="translated">Soubor prostředků {0} nemá cíl pro {1}. Zkontrolujte, že se obnovení spustilo a že jste do vlastnosti TargetFrameworks projektu zahrnuli {2}.</target>
        <note />
      </trans-unit>
      <trans-unit id="AssetsFilePathNotRooted">
        <source>Assets file path '{0}' is not rooted. Only full paths are supported.</source>
        <target state="translated">Cesta k souboru prostředků {0} není uvedena od kořene. Podporované jsou jen celé cesty.</target>
        <note />
      </trans-unit>
      <trans-unit id="CannotFindProjectInfo">
        <source>Cannot find project info for '{0}'. This can indicate a missing project reference.</source>
        <target state="translated">Nelze najít informace o projektu pro {0}. Může to znamenat chybějící odkaz na projekt.</target>
        <note />
      </trans-unit>
      <trans-unit id="ContentFileDoesNotContainExpectedParentPackageInformation">
        <source>Content file '{0}' does not contain expected parent package information.</source>
        <target state="translated">V souboru obsahu {0} nejsou očekávané informace o nadřízeném balíčku.</target>
        <note />
      </trans-unit>
      <trans-unit id="MissingItemMetadata">
        <source>Missing '{0}' metadata on '{1}' item '{2}'.</source>
        <target state="translated">Chybí metadata {0} o {1} položky {2}.</target>
        <note />
      </trans-unit>
      <trans-unit id="UnrecognizedPreprocessorToken">
        <source>Unrecognized preprocessor token '{0}' in '{1}'.</source>
        <target state="translated">Nerozpoznaný token preprocesoru {0} v {1}.</target>
        <note />
      </trans-unit>
      <trans-unit id="ContentPreproccessorParameterRequired">
        <source>The '{0}' task must be given a value for parameter '{1}' in order to consume preprocessed content.</source>
        <target state="translated">Úloha {0} musí mít hodnotu parametru {1}, aby mohla použít předem zpracovaný obsah.</target>
        <note />
      </trans-unit>
      <trans-unit id="ProjectAssetsConsumedWithoutMSBuildProjectPath">
        <source>Assets are consumed from project '{0}', but no corresponding MSBuild project path was  found in '{1}'.</source>
        <target state="translated">Prostředky se použijí z projektu {0}, ale v {1} se nenašla odpovídající cesta k projektu MSBuildu.</target>
        <note />
      </trans-unit>
      <trans-unit id="UnexpectedFileType">
        <source>Unexpected file type for '{0}'. Type is both '{1}' and '{2}'.</source>
        <target state="translated">Nečekaný typ souboru {0}. Typ je {1} i {2}.</target>
        <note />
      </trans-unit>
      <trans-unit id="CannotInferTargetFrameworkIdentiferAndVersion">
        <source>The TargetFramework value '{0}' was not recognized. It may be misspelled. If not, then the TargetFrameworkIdentifier and/or TargetFrameworkVersion properties must be specified explicitly.</source>
        <target state="translated">Hodnota TargetFramework {0} nebyla rozpoznána. Je možné, že obsahuje překlepy. Pokud tomu tak není, musíte vlastnosti TargetFrameworkIdentifier a TargetFrameworkVersion zadat explicitně.</target>
        <note />
      </trans-unit>
      <trans-unit id="ContentItemDoesNotProvideOutputPath">
        <source>Content item for '{0}' sets '{1}', but does not provide  '{2}' or '{3}'.</source>
        <target state="translated">Položka obsahu pro {0} nastaví {1}, ale neposkytuje {2} ani {3}.</target>
        <note />
      </trans-unit>
      <trans-unit id="DuplicatePreprocessorToken">
        <source>The preprocessor token '{0}' has been given more than one value. Choosing '{1}' as the value.</source>
        <target state="translated">Token preprocesoru {0} získal víc hodnot než jednu. Volí se hodnota {1}.</target>
        <note />
      </trans-unit>
      <trans-unit id="ErrorsOccurredWhenEmittingSatelliteAssembly">
        <source>Errors occured when emitting satellite assembly '{0}'.</source>
        <target state="translated">Při generování satelitního sestavení {0} došlo k chybám.</target>
        <note />
      </trans-unit>
      <trans-unit id="UnableToFindResolvedPath">
        <source>Unable to find resolved path for '{0}'.</source>
        <target state="translated">Nepodařilo se najít vyhodnocenou cestu pro {0}.</target>
        <note />
      </trans-unit>
      <trans-unit id="UnexpectedDependencyWithNoVersionNumber">
        <source>Unexpected dependency '{0}' with no version number.</source>
        <target state="translated">Nečekaná závislost {0} bez čísla verze.</target>
        <note />
      </trans-unit>
      <trans-unit id="AssetPreprocessorMustBeConfigured">
        <source>Asset preprocessor must be configured before assets are processed.</source>
        <target state="translated">Před zpracováním prostředků je potřeba nakonfigurovat preprocesor prostředků.</target>
        <note />
      </trans-unit>
      <trans-unit id="InvalidNuGetVersionString">
        <source>Invalid NuGet version string: '{0}'.</source>
        <target state="translated">Neplatný řetězec verze NuGet: {0}</target>
        <note />
      </trans-unit>
      <trans-unit id="DOTNET1011">
        <source>Framework not installed: {0} in {1}</source>
        <target state="translated">Nenainstalovaná platforma: {0} v {1}</target>
        <note />
      </trans-unit>
      <trans-unit id="DOTNET1012">
        <source>The reference assemblies directory was not specified. You can set the location using the DOTNET_REFERENCE_ASSEMBLIES_PATH environment variable.</source>
        <target state="translated">Není zadaný adresář referenčních sestavení. K nastavení umístění použijte proměnnou prostředí DOTNET_REFERENCE_ASSEMBLIES_PATH.</target>
        <note />
      </trans-unit>
      <trans-unit id="DOTNET1013">
        <source>The following dependencies are marked with type 'platform', however only one dependency can have this type: {0}</source>
        <target state="translated">Následující závislosti jsou označené typem „platform“, ale tento typ může mít jenom jedna závislost: {0}</target>
        <note />
      </trans-unit>
      <trans-unit id="DOTNET1014">
        <source>Failed to read lock file</source>
        <target state="translated">Soubor zámku se nedá přečíst.</target>
        <note />
      </trans-unit>
      <trans-unit id="DOTNET1017">
        <source>Project file does not exist '{0}'.</source>
        <target state="translated">Soubor projektu neexistuje {0}.</target>
        <note />
      </trans-unit>
      <trans-unit id="NU1001">
        <source>The dependency '{0}' could not be resolved.</source>
        <target state="translated">Závislost {0} se nepodařilo vyřešit.</target>
        <note />
      </trans-unit>
      <trans-unit id="NU1002">
        <source>The dependency '{0}' in project '{1}' does not support framework '{2}'.</source>
        <target state="translated">Závislost {0} v projektu {1} nepodporuje platformu {2}.</target>
        <note />
      </trans-unit>
      <trans-unit id="NU1006">
        <source>{0}. Please run 'dotnet restore' to generate a new asset file.</source>
        <target state="translated">{0}. Ke generování nového souboru prostředků prosím použijte příkaz „dotnet restore“.</target>
        <note />
      </trans-unit>
      <trans-unit id="NU1007">
        <source>Dependency specified was '{0}' but ended up with '{1}'.</source>
        <target state="translated">Zadaná závislost byla {0}, ale skončila s {1}.</target>
        <note />
      </trans-unit>
      <trans-unit id="NU1008">
        <source>{0} is an unsupported framework.</source>
        <target state="translated">{0} není podporovaná platforma.</target>
        <note />
      </trans-unit>
      <trans-unit id="NU1009">
        <source>The expected asset file does not exist. Please run 'dotnet restore' to generate a new asset file.</source>
        <target state="translated">Očekávaný soubor prostředků neexistuje. Ke generování nového souboru prostředků prosím použijte příkaz „dotnet restore“.</target>
        <note />
      </trans-unit>
      <trans-unit id="NU1010">
        <source>The dependency type was changed</source>
        <target state="translated">Typ závislosti se změnil.</target>
        <note />
      </trans-unit>
      <trans-unit id="NU1011">
        <source>The dependency target '{0}' is unsupported.</source>
        <target state="translated">Cíl závislosti {0} není podporovaný.</target>
        <note />
      </trans-unit>
      <trans-unit id="NU1012">
        <source>Dependency conflict. '{0}' expected '{1}' but received '{2}'</source>
        <target state="translated">Konflikt závislostí. {0} očekával {1}, ale přijal {2}.</target>
        <note />
      </trans-unit>
      <trans-unit id="DuplicateItemsError">
        <source>Duplicate '{0}' items were included. The .NET SDK includes '{0}' items from your project directory by default. You can either remove these items from your project file, or set the '{1}' property to '{2}' if you want to explicitly include them in your project file. For more information, see {4}. The duplicate items were: {3}</source>
        <target state="translated">Byl zahrnut tento počet duplicitních položek: {0}. Sada .NET SDK obsahuje standardně tento počet položek z adresáře vašeho projektu: {0}. Buď můžete tyto položky odebrat ze souboru projektu, nebo vlastnost {1} nastavit na {2}, pokud je chcete ze souboru projektu explicitně vyloučit. Další informace najdete na adrese {4}. Duplicitní položky: {3}</target>
        <note />
      </trans-unit>
      <trans-unit id="PackageReferenceOverrideWarning">
        <source>A PackageReference for '{0}' was included in your project. This package is implicitly referenced by the .NET SDK and you do not typically need to reference it from your project. For more information, see {1}</source>
        <target state="translated">Do projektu byl zahrnut odkaz na balíček pro {0}. Na tento balíček implicitně odkazuje sada .NET SDK, takže na něj zpravidla nemusíte odkazovat z projektu. Další informace najdete na adrese {1}.</target>
        <note />
      </trans-unit>
      <trans-unit id="IncorrectPackageRoot">
        <source>Package Root {0} was incorrectly given for Resolved library {1}</source>
        <target state="translated">Kořen balíčku {0} byl pro rozpoznanou knihovnu {1} nesprávně zadán.</target>
        <note />
      </trans-unit>
      <trans-unit id="MultipleFilesResolved">
        <source>More than one file found for {0}</source>
        <target state="translated">Pro {0} se našel více než jeden soubor.</target>
        <note />
      </trans-unit>
      <trans-unit id="FolderAlreadyExists">
        <source>Folder '{0}' already exists either delete it or provide a different ComposeWorkingDir</source>
        <target state="translated">Složka {0} už existuje. Buď ji odstraňte, nebo zadejte jiný parametr ComposeWorkingDir.</target>
        <note />
      </trans-unit>
      <trans-unit id="ParsingFiles">
        <source>Parsing the Files : '{0}'</source>
        <target state="translated">Parsují se soubory: {0}.</target>
        <note />
      </trans-unit>
      <trans-unit id="PackageInfoLog">
        <source>Package Name='{0}', Version='{1}' was parsed</source>
        <target state="translated">Balíček s názvem {0} a verzí {1} byl parsován.</target>
        <note />
      </trans-unit>
      <trans-unit id="RuntimeIdentifierWasNotSpecified">
        <source>Specify a RuntimeIdentifier</source>
        <target state="translated">Zadejte parametr RuntimeIdentifier.</target>
        <note />
      </trans-unit>
      <trans-unit id="IncorrectTargetFormat">
        <source>The target manifest {0} provided is of not the correct format</source>
        <target state="translated">Zadaný cílový manifest {0} nemá správný formát.</target>
        <note />
      </trans-unit>
      <trans-unit id="AppHostHasBeenModified">
        <source>Unable to use '{0}' as application host executable as it does not contain the expected placeholder byte sequence '{1}' that would mark where the application name would be written.</source>
        <target state="translated">{0} nelze použít jako spustitelný soubor hostitele aplikace, protože neobsahuje očekávanou zástupnou bajtovou posloupnost {1}, která by označila, kam se má zapsat název aplikace.</target>
        <note />
      </trans-unit>
      <trans-unit id="FileNameIsTooLong">
        <source>Given file name '{0}' is longer than 1024 bytes</source>
        <target state="translated">Zadaný název souboru {0} je delší než 1024 bajtů.</target>
        <note />
      </trans-unit>
      <trans-unit id="CannotHaveSelfContainedWithoutRuntimeIdentifier">
        <source>It is not supported to build or publish a self-contained application without specifying a RuntimeIdentifier.  Please either specify a RuntimeIdentifier or set SelfContained to false.</source>
        <target state="translated">Sestavení nebo publikování samostatné aplikace bez zadání parametru RuntimeIdentifier není podporované. Zadejte prosím buď parametr RuntimeIdentifier, nebo nastavte parametr SelfContained na hodnotu False.</target>
        <note />
      </trans-unit>
      <trans-unit id="ChoosingAssemblyVersion">
        <source>Choosing '{0}' because AssemblyVersion '{1}' is greater than '{2}'.</source>
        <target state="translated">Volí se {0}, protože verze sestavení {1} je větší než {2}.</target>
        <note />
      </trans-unit>
      <trans-unit id="ChoosingFileVersion">
        <source>Choosing '{0}' because file version '{1}' is greater than '{2}'.</source>
        <target state="translated">Volí se {0}, protože verze souboru {1} je větší než {2}.</target>
        <note />
      </trans-unit>
      <trans-unit id="ChoosingPlatformItem">
        <source>Choosing '{0}' because it is a platform item.</source>
        <target state="translated">Volí se {0}, protože jde o položku platformy.</target>
        <note />
      </trans-unit>
      <trans-unit id="ChoosingPreferredPackage">
        <source>Choosing '{0}' because it comes from a package that is preferred.</source>
        <target state="translated">Volí se {0}, protože pochází z preferovaného balíčku.</target>
        <note />
      </trans-unit>
      <trans-unit id="ConflictCouldNotDetermineWinner">
        <source>Could not determine winner due to equal file and assembly versions.</source>
        <target state="translated">Vítěze nebylo možné určit kvůli shodným verzím souboru a sestavení.</target>
        <note />
      </trans-unit>
      <trans-unit id="CouldNotDetermineWinner_DoesntExist">
        <source>Could not determine winner because '{0}' does not exist.</source>
        <target state="translated">Vítěze nebylo možné určit, protože {0} neexistuje.</target>
        <note />
      </trans-unit>
      <trans-unit id="CouldNotDetermineWinner_FileVersion">
        <source>Could not determine a winner because '{0}' has no file version.</source>
        <target state="translated">Vítěze nebylo možné určit, protože {0} neobsahuje verzi souboru.</target>
        <note />
      </trans-unit>
      <trans-unit id="CouldNotDetermineWinner_NotAnAssembly">
        <source>Could not determine a winner because '{0}' is not an assembly.</source>
        <target state="translated">Vítěze nebylo možné určit, protože {0} není sestavení.</target>
        <note />
      </trans-unit>
      <trans-unit id="EncounteredConflict">
        <source>Encountered conflict between '{0}' and '{1}'.</source>
        <target state="translated">Mezi {0} a {1} došlo ke konfliktu.</target>
        <note />
      </trans-unit>
      <trans-unit id="CouldNotLoadPlatformManifest">
        <source>Could not load PlatformManifest from '{0}' because it did not exist.</source>
        <target state="translated">Ze souboru {0} nebylo možné načíst manifest platformy, protože neexistoval.</target>
        <note />
      </trans-unit>
      <trans-unit id="ErrorParsingPlatformManifest">
        <source>Error parsing PlatformManifest from '{0}' line {1}.  Lines must have the format {2}.</source>
        <target state="translated">Při parsování manifestu platformy ze souboru {0} na řádku {1} došlo k chybě. Řádky musí mít formát {2}.</target>
        <note />
      </trans-unit>
      <trans-unit id="ErrorParsingPlatformManifestInvalidValue">
        <source>Error parsing PlatformManifest from '{0}' line {1}.  {2} '{3}' was invalid.</source>
        <target state="translated">Při parsování manifestu platformy ze souboru {0} na řádku {1} došlo k chybě. {2} {3} bylo neplatné.</target>
        <note />
      </trans-unit>
      <trans-unit id="UnsupportedTargetFrameworkVersion">
        <source>The current .NET SDK does not support targeting {0} {1}.  Either target {0} {2} or lower, or use a version of the .NET SDK that supports {0} {1}.</source>
        <target state="translated">Aktuální sada .NET SDK nepodporuje cílení {0} {1}.  Buď zacilte {0} {2} nebo nižší, nebo použijte verzi sady .NET SDK, která podporuje {0} {1}.</target>
        <note />
      </trans-unit>
      <trans-unit id="AssetsFileMissingRuntimeIdentifier">
        <source>Assets file '{0}' doesn't have a target for '{1}'. Ensure that restore has run and that you have included '{2}' in the TargetFrameworks for your project. You may also need to include '{3}' in your project's RuntimeIdentifiers.</source>
        <target state="translated">Soubor prostředků {0} nemá cíl pro {1}. Zkontrolujte, že se obnovení spustilo a že jste do vlastnosti TargetFrameworks projektu zahrnuli {2}. Možná budete muset zahrnout také {3} do vlastnosti RuntimeIdentifiers projektu.</target>
        <note />
      </trans-unit>
      <trans-unit id="TargetFrameworkWithSemicolon">
        <source>The TargetFramework value '{0}' is not valid. To multi-target, use the 'TargetFrameworks' property instead.</source>
        <target state="translated">Hodnota TargetFramework {0} není platná. Pokud chcete cílit na více cílů, použijte raději vlastnost TargetFrameworks.</target>
        <note />
      </trans-unit>
      <trans-unit id="GetDependsOnNETStandardFailedWithException">
        <source>Resolved file has a bad image, no metadata, or is otherwise inaccessible. {0} {1}</source>
        <target state="translated">Přeložený soubor má nesprávnou image, nemá žádná metadata nebo je jiným způsobem nedostupný. {0} {1}</target>
        <note />
      </trans-unit>
      <trans-unit id="UnsupportedSDKVersionForNetStandard20">
        <source>The version of Microsoft.NET.Sdk used by this project is insufficient to support references to libraries targeting .NET Standard 1.5 or higher.  Please install version 2.0 or higher of the .NET Core SDK.</source>
        <target state="translated">Verze sady Microsoft.NET.Sdk používaná tímto projektem nestačí pro podporu odkazů na knihovny, jejichž cílovým rozhraním je .NET Standard 1.5 nebo vyšší. Nainstalujte verzi 2.0 nebo vyšší sady .NET Core SDK.</target>
        <note />
      </trans-unit>
      <trans-unit id="SkippingAdditionalProbingPaths">
        <source>'AdditionalProbingPaths' were specified for GenerateRuntimeConfigurationFiles, but are being skipped because 'RuntimeConfigDevPath' is empty.</source>
        <target state="translated">Cesty AdditionalProbingPaths byly zadány pro GenerateRuntimeConfigurationFiles, ale vynechávají se, protože RuntimeConfigDevPath je prázdné.</target>
        <note />
      </trans-unit>
      <trans-unit id="CannotHaveRuntimeIdentifierPlatformMismatchPlatformTarget">
        <source>The RuntimeIdentifier platform '{0}' and the PlatformTarget '{1}' must be compatible.</source>
        <target state="translated">Platforma RuntimeIdentifier {0} a PlatformTarget {1} musí být kompatibilní.</target>
        <note />
      </trans-unit>
      <trans-unit id="ErrorParsingFrameworkListInvalidValue">
        <source>Error parsing FrameworkList from '{0}'.  {1} '{2}' was invalid.</source>
        <target state="translated">Došlo k chybě při analýze FrameworkList z: {0}. {1} {2} byl neplatný.</target>
        <note />
      </trans-unit>
      <trans-unit id="FrameworkListPathNotRooted">
        <source>Framework list file path '{0}' is not rooted. Only full paths are supported.</source>
        <target state="translated">Cesta k souboru seznamu architektur {0} není uvedena od kořene. Podporují se jen celé cesty.</target>
        <note />
      </trans-unit>
      <trans-unit id="PackAsToolCannotSupportSelfContained">
        <source>Pack as tool does not support self contained.</source>
        <target state="translated">Zabalit jako nástroj nepodporuje nezávislost.</target>
        <note />
      </trans-unit>
      <trans-unit id="UnsupportedRuntimeIdentifier">
        <source>Project is targeting runtime '{0}' but did not resolve any runtime-specific packages. This runtime may not be supported by the target framework.</source>
        <target state="translated">Projekt je určený pro modul runtime {0}, ale nepřeložil žádné balíčky specifické pro modul runtime. Tento modul runtime nemusí cílová architektura podporovat.</target>
        <note />
      </trans-unit>
      <trans-unit id="UsingPreviewSdkWarning">
        <source>You are working with a preview version of the .NET Core SDK. You can define the SDK version via a global.json file in the current project. More at https://go.microsoft.com/fwlink/?linkid=869452</source>
        <target state="translated">Pracujete se sadou .NET Core SDK verze Preview. Verzi sady SDK můžete definovat prostřednictvím souboru global.json v aktuálním projektu. Další informace najdete na adrese https://go.microsoft.com/fwlink/?linkid=869452.</target>
        <note />
      </trans-unit>
      <trans-unit id="InvalidItemSpecToUse">
        <source>Invalid value for ItemSpecToUse parameter: '{0}'.  This property must be blank or set to 'Left' or 'Right'</source>
        <target state="translated">Neplatná hodnota parametru ItemSpecToUse: {0}. Tato vlastnost musí být prázdná nebo nastavená na hodnotu Left nebo Right.</target>
        <note>The following are names of parameters or literal values and should not be translated: ItemSpecToUse, Left, Right</note>
      </trans-unit>
      <trans-unit id="ProjectContainsObsoleteDotNetCliTool">
        <source>The tool '{0}' is now included in the .NET Core SDK. Information on resolving this warning is available at (https://aka.ms/dotnetclitools-in-box).</source>
        <target state="needs-review-translation">Použití DotNetCliToolReference k odkazování na {0} je zastaralé a lze je z tohoto projektu odebrat. Tento nástroj je standardně součástí sady .NET Core SDK.</target>
        <note />
      </trans-unit>
      <trans-unit id="ErrorReadingAssetsFile">
        <source>Error reading assets file: {0}</source>
        <target state="translated">Chyba při načítání souboru prostředků: {0}</target>
        <note />
      </trans-unit>
      <trans-unit id="MismatchedPlatformPackageVersion">
        <source>The project was restored using {0} version {1}, but with current settings, version {2} would be used instead.  To resolve this issue, make sure the same settings are used for restore and for subsequent operations such as build or publish.  Typically this issue can occur if the RuntimeIdentifier property is set during build or publish but not during restore.</source>
<<<<<<< HEAD
        <target state="translated">Projekt byl obnoven ve verzi {0} {1}, ale při současném nastavení by se místo toho použila verze {2}. Tento problém vyřešíte tak, že zajistíte, aby se při obnovování i následujících operacích, jako je sestavení nebo publikování, použila stejná nastavení. K tomuto problému může obvykle dojít, když je vlastnost RuntimeIdentifier nastavena během sestavování nebo publikování, ale ne během obnovování.</target>
=======
        <target state="translated">Projekt byl obnoven ve verzi {0} {1}, ale při současném nastavení by se místo toho použila verze {2}. Tento problém vyřešíte tak, že zajistíte, aby se při obnovení i následujících operacích, jako je sestavení nebo publikování, použila stejná nastavení. K tomuto problému může obvykle dojít, když je vlastnost RuntimeIdentifier nastavena během sestavování nebo publikování, ale ne během obnovení.</target>
>>>>>>> 2bfdcd26
        <note>{0} - Package Identifier for platform package
{1} - Restored version of platform package
{2} - Current version of platform package</note>
      </trans-unit>
      <trans-unit id="AssetsFileNotSet">
        <source>The path to the project assets file was not set. Run a NuGet package restore to generate this file.</source>
        <target state="translated">Nebyla nastavena cesta k souboru prostředků projektu. Pokud chcete tento soubor vygenerovat, spusťte obnovení balíčku NuGet.</target>
        <note />
      </trans-unit>
      <trans-unit id="DotnetToolOnlySupportNetcoreapp">
        <source>only supports .NET Core.</source>
        <target state="translated">podporuje jenom .NET Core.</target>
        <note />
      </trans-unit>
      <trans-unit id="DotnetToolDoesNotSupportTFMLowerThanNetcoreapp21">
        <source>DotnetTool does not support target framework lower than netcoreapp2.1.</source>
        <target state="translated">DotnetTool nepodporuje cílovou architekturu nižší než netcoreapp2.1.</target>
        <note />
      </trans-unit>
      <trans-unit id="UnableToUsePackageAssetsCache">
        <source>Unable to use package assets cache due to I/O error. This can occur when the same project is built more than once in parallel. Performance may be degraded, but the build result will not be impacted.</source>
        <target state="translated">Kvůli V/V chybě nelze použít mezipaměť prostředků balíčku. Tento problém může nastat, když je stejný projekt sestavován současně více než jednou. Může se snížit výkon, ale výsledek sestavení to neovlivní.</target>
        <note />
      </trans-unit>
      <trans-unit id="PackageNotFound">
        <source>Package {0}, version {1} was not found. It might have been deleted since NuGet restore. Otherwise, NuGet restore might have only partially completed, which might have been due to maximum path length restrictions.</source>
        <target state="new">Package {0}, version {1} was not found. It might have been deleted since NuGet restore. Otherwise, NuGet restore might have only partially completed, which might have been due to maximum path length restrictions.</target>
        <note />
      </trans-unit>
    </body>
  </file>
</xliff><|MERGE_RESOLUTION|>--- conflicted
+++ resolved
@@ -374,11 +374,7 @@
       </trans-unit>
       <trans-unit id="MismatchedPlatformPackageVersion">
         <source>The project was restored using {0} version {1}, but with current settings, version {2} would be used instead.  To resolve this issue, make sure the same settings are used for restore and for subsequent operations such as build or publish.  Typically this issue can occur if the RuntimeIdentifier property is set during build or publish but not during restore.</source>
-<<<<<<< HEAD
         <target state="translated">Projekt byl obnoven ve verzi {0} {1}, ale při současném nastavení by se místo toho použila verze {2}. Tento problém vyřešíte tak, že zajistíte, aby se při obnovování i následujících operacích, jako je sestavení nebo publikování, použila stejná nastavení. K tomuto problému může obvykle dojít, když je vlastnost RuntimeIdentifier nastavena během sestavování nebo publikování, ale ne během obnovování.</target>
-=======
-        <target state="translated">Projekt byl obnoven ve verzi {0} {1}, ale při současném nastavení by se místo toho použila verze {2}. Tento problém vyřešíte tak, že zajistíte, aby se při obnovení i následujících operacích, jako je sestavení nebo publikování, použila stejná nastavení. K tomuto problému může obvykle dojít, když je vlastnost RuntimeIdentifier nastavena během sestavování nebo publikování, ale ne během obnovení.</target>
->>>>>>> 2bfdcd26
         <note>{0} - Package Identifier for platform package
 {1} - Restored version of platform package
 {2} - Current version of platform package</note>
