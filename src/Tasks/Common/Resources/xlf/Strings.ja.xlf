--- conflicted
+++ resolved
@@ -92,11 +92,6 @@
         <target state="needs-review-translation">無効な NuGet バージョン文字列: '{0}'。</target>
         <note>{StrBegin="NETSDK1018: "}</note>
       </trans-unit>
-      <trans-unit id="UnsupportedFramework">
-        <source>NETSDK1019: {0} is an unsupported framework.</source>
-        <target state="needs-review-translation">{0} は、サポートされていないフレームワークです。</target>
-        <note>{StrBegin="NETSDK1019: "}</note>
-      </trans-unit>
       <trans-unit id="DuplicateItemsError">
         <source>NETSDK1022: Duplicate '{0}' items were included. The .NET SDK includes '{0}' items from your project directory by default. You can either remove these items from your project file, or set the '{1}' property to '{2}' if you want to explicitly include them in your project file. For more information, see {4}. The duplicate items were: {3}</source>
         <target state="needs-review-translation">重複する '{0}' 個のアイテムが含められました。.NET SDK には、既定でプロジェクト ディレクトリからのアイテムが '{0}' 個含まれています。これらのアイテムをプロジェクト ファイルから削除するか、'{1}' プロパティを '{2}' に設定してプロジェクト ファイルに明示的に含めることができます。詳細については、{4} を参照してください。重複するアイテムは、{3} でした。</target>
@@ -216,6 +211,11 @@
         <source>NETSDK1044: Error parsing PlatformManifest from '{0}' line {1}.  {2} '{3}' was invalid.</source>
         <target state="needs-review-translation">{0}' 行 {1} から PlatformManifest を解析できませんでした。{2} '{3}' は無効でした。</target>
         <note>{StrBegin="NETSDK1044: "}</note>
+      </trans-unit>
+      <trans-unit id="UnsupportedFramework">
+        <source>NETSDK1019: {0} is an unsupported framework.</source>
+        <target state="new">NETSDK1019: {0} is an unsupported framework.</target>
+        <note>{StrBegin="NETSDK1019: "}</note>
       </trans-unit>
       <trans-unit id="UnsupportedTargetFrameworkVersion">
         <source>NETSDK1045: The current .NET SDK does not support targeting {0} {1}.  Either target {0} {2} or lower, or use a version of the .NET SDK that supports {0} {1}.</source>
@@ -284,15 +284,9 @@
 The following are names of parameters or literal values and should not be translated: ItemSpecToUse, Left, Right</note>
       </trans-unit>
       <trans-unit id="ProjectContainsObsoleteDotNetCliTool">
-<<<<<<< HEAD
         <source>NETSDK1059: The tool '{0}' is now included in the .NET Core SDK. Information on resolving this warning is available at (https://aka.ms/dotnetclitools-in-box).</source>
-        <target state="needs-review-translation">DotNetCliToolReference を使用して '{0}' を参照するのは古い方法であるため、このプロジェクトから削除できます。既定で、このツールは .NET Core SDK にバンドルされています。</target>
+        <target state="needs-review-translation">ツール '{0}' が .NET Core SDK に含まれました。この警告の解決に関する情報は、(https://aka.ms/dotnetclitools-in-box) で入手できます。</target>
         <note>{StrBegin="NETSDK1059: "}</note>
-=======
-        <source>The tool '{0}' is now included in the .NET Core SDK. Information on resolving this warning is available at (https://aka.ms/dotnetclitools-in-box).</source>
-        <target state="translated">ツール '{0}' が .NET Core SDK に含まれました。この警告の解決に関する情報は、(https://aka.ms/dotnetclitools-in-box) で入手できます。</target>
-        <note />
->>>>>>> d6ad2456
       </trans-unit>
       <trans-unit id="ErrorReadingAssetsFile">
         <source>NETSDK1060: Error reading assets file: {0}</source>
@@ -328,15 +322,9 @@
         <note>{StrBegin="NETSDK1062: "}</note>
       </trans-unit>
       <trans-unit id="PackageNotFound">
-<<<<<<< HEAD
         <source>NETSDK1064: Package {0}, version {1} was not found. It might have been deleted since NuGet restore. Otherwise, NuGet restore might have only partially completed, which might have been due to maximum path length restrictions.</source>
-        <target state="new">NETSDK1064: Package {0}, version {1} was not found. It might have been deleted since NuGet restore. Otherwise, NuGet restore might have only partially completed, which might have been due to maximum path length restrictions.</target>
+        <target state="needs-review-translation">パッケージ {0}、バージョン {1} が見つかりませんでした。NuGet の復元により、削除された可能性があります。それ以外の場合、NuGet の復元が最大パス長の制限のために一部分しか完了していない可能性があります。</target>
         <note>{StrBegin="NETSDK1064: "}</note>
-=======
-        <source>Package {0}, version {1} was not found. It might have been deleted since NuGet restore. Otherwise, NuGet restore might have only partially completed, which might have been due to maximum path length restrictions.</source>
-        <target state="translated">パッケージ {0}、バージョン {1} が見つかりませんでした。NuGet の復元により、削除された可能性があります。それ以外の場合、NuGet の復元が最大パス長の制限のために一部分しか完了していない可能性があります。</target>
-        <note />
->>>>>>> d6ad2456
       </trans-unit>
       <trans-unit id="CannotFindApphostForRid">
         <source>NETSDK1065: Cannot find app host for {0}. {0} could be an invalid runtime identifier (RID). For more information about RID, see https://aka.ms/rid-catalog.</source>
