﻿using System;
using System.Collections.Generic;
using System.IO;
using System.Linq;
using System.Xml.Linq;
using Microsoft.DotNet.Cli;
using Microsoft.DotNet.Cli.Utils;
using Microsoft.DotNet.Configurer;
using Microsoft.DotNet.Tools;
using Microsoft.Extensions.EnvironmentAbstractions;
using NuGet.Versioning;

namespace Microsoft.DotNet.ToolPackage
{
    internal class ToolPackageInstaller : IToolPackageInstaller
    {
        private readonly IToolPackageStore _store;
        private readonly IProjectRestorer _projectRestorer;
        private readonly FilePath? _tempProject;
        private readonly DirectoryPath _offlineFeed;

        public ToolPackageInstaller(
            IToolPackageStore store,
            IProjectRestorer projectRestorer,
            FilePath? tempProject = null,
            DirectoryPath? offlineFeed = null)
        {
            _store = store ?? throw new ArgumentNullException(nameof(store));
            _projectRestorer = projectRestorer ?? throw new ArgumentNullException(nameof(projectRestorer));
            _tempProject = tempProject;
            _offlineFeed = offlineFeed ?? new DirectoryPath(CliFolderPathCalculator.CliFallbackFolderPath);
        }

        public IToolPackage InstallPackage(PackageId packageId,
            VersionRange versionRange = null,
            string targetFramework = null,
            FilePath? nugetConfig = null,
            DirectoryPath? rootConfigDirectory = null,
            string[] additionalFeeds = null,
            string verbosity = null)
        {
            var packageRootDirectory = _store.GetRootPackageDirectory(packageId);
            string rollbackDirectory = null;

            return TransactionalAction.Run<IToolPackage>(
                action: () => {
                    try
                    {
                        var stageDirectory = _store.GetRandomStagingDirectory();
                        Directory.CreateDirectory(stageDirectory.Value);
                        rollbackDirectory = stageDirectory.Value;

                        var tempProject = CreateTempProject(
                            packageId: packageId,
                            versionRange: versionRange,
                            targetFramework: targetFramework ?? BundledTargetFramework.GetTargetFrameworkMoniker(),
                            restoreDirectory: stageDirectory,
                            assetJsonOutputDirectory: stageDirectory,
                            rootConfigDirectory: rootConfigDirectory,
                            additionalFeeds: additionalFeeds);

                        try
                        {
                            _projectRestorer.Restore(
                                tempProject,
                                nugetConfig,
                                verbosity: verbosity);
                        }
                        finally
                        {
                            File.Delete(tempProject.Value);
                        }

                        var version = _store.GetStagedPackageVersion(stageDirectory, packageId);
                        var packageDirectory = _store.GetPackageDirectory(packageId, version);
                        if (Directory.Exists(packageDirectory.Value))
                        {
                            throw new ToolPackageException(
                                string.Format(
                                    CommonLocalizableStrings.ToolPackageConflictPackageId,
                                    packageId,
                                    version.ToNormalizedString()));
                        }

                        Directory.CreateDirectory(packageRootDirectory.Value);
                        FileAccessRetrier.RetryOnMoveAccessFailure(() => Directory.Move(stageDirectory.Value, packageDirectory.Value));
                        rollbackDirectory = packageDirectory.Value;

                        return new ToolPackageInstance(_store, packageId, version, packageDirectory);
                    }
                    catch (Exception ex) when (ex is UnauthorizedAccessException || ex is IOException)
                    {
                        throw new ToolPackageException(
                            string.Format(
                                CommonLocalizableStrings.FailedToInstallToolPackage,
                                packageId,
                                ex.Message),
                            ex);
                    }
                },
                rollback: () => {
                    if (!string.IsNullOrEmpty(rollbackDirectory) && Directory.Exists(rollbackDirectory))
                    {
                        Directory.Delete(rollbackDirectory, true);
                    }

                    // Delete the root if it is empty
                    if (Directory.Exists(packageRootDirectory.Value) &&
                        !Directory.EnumerateFileSystemEntries(packageRootDirectory.Value).Any())
                    {
                        Directory.Delete(packageRootDirectory.Value, false);
                    }
                });
        }

        private FilePath CreateTempProject(PackageId packageId,
            VersionRange versionRange,
            string targetFramework,
            DirectoryPath restoreDirectory,
            DirectoryPath assetJsonOutputDirectory,
            DirectoryPath? rootConfigDirectory,
            string[] additionalFeeds)
        {
            var tempProject = _tempProject ?? new DirectoryPath(Path.GetTempPath())
                .WithSubDirectories(Path.GetRandomFileName())
                .WithFile("restore.csproj");

            if (Path.GetExtension(tempProject.Value) != "csproj")
            {
                tempProject = new FilePath(Path.ChangeExtension(tempProject.Value, "csproj"));
            }

            Directory.CreateDirectory(tempProject.GetDirectoryPath().Value);

            var tempProjectContent = new XDocument(
                new XElement("Project",
                    new XElement("PropertyGroup",
<<<<<<< HEAD
                        new XElement("BaseIntermediateOutputPath", assetJsonOutputDirectory.Value)), // change the output directory of asset.json
                    // due to https://github.com/Microsoft/msbuild/issues/1603 -- import SDK after setting BaseIntermediateOutputPath
=======
                        new XElement("MsBuildProjectExtensionsPath", assetJsonOutputDirectory.Value)), // change the output directory of asset.json
>>>>>>> b8735c39
                    new XElement(("Import"),
                        new XAttribute("Project", "Sdk.props"),
                        new XAttribute("Sdk", "Microsoft.NET.Sdk")),
                    new XElement("PropertyGroup",
                        new XElement("TargetFramework", targetFramework),
                        new XElement("RestorePackagesPath", restoreDirectory.Value),
                        new XElement("RestoreProjectStyle", "DotnetToolReference"), // without it, project cannot reference tool package
                        new XElement("RestoreRootConfigDirectory", rootConfigDirectory?.Value ?? Directory.GetCurrentDirectory()), // config file probing start directory
                        new XElement("DisableImplicitFrameworkReferences", "true"), // no Microsoft.NETCore.App in tool folder
                        new XElement("RestoreFallbackFolders", "clear"), // do not use fallbackfolder, tool package need to be copied to tool folder
                        new XElement("RestoreAdditionalProjectSources", JoinSourceAndOfflineCache(additionalFeeds)),
                        new XElement("RestoreAdditionalProjectFallbackFolders", string.Empty), // block other
                        new XElement("RestoreAdditionalProjectFallbackFoldersExcludes", string.Empty),  // block other
                        new XElement("DisableImplicitNuGetFallbackFolder", "true")),  // disable SDK side implicit NuGetFallbackFolder
                     new XElement("ItemGroup",
                        new XElement("PackageReference",
                            new XAttribute("Include", packageId.ToString()),
                            new XAttribute("Version",
<<<<<<< HEAD
                                versionRange?.ToString("S", new VersionRangeFormatter()) ?? "*"))), // nuget will restore latest stable for *
=======
                                versionRange?.ToString("N", new VersionRangeFormatter()) ?? "*"))), // nuget will restore latest stable for * and format N is the normalization format
>>>>>>> b8735c39
                    new XElement(("Import"),
                        new XAttribute("Project", "Sdk.targets"),
                        new XAttribute("Sdk", "Microsoft.NET.Sdk"))));

            File.WriteAllText(tempProject.Value, tempProjectContent.ToString());
            return tempProject;
        }

        private string JoinSourceAndOfflineCache(string[] additionalFeeds)
        {
            var feeds = new List<string>();
            if (additionalFeeds != null)
            {
                foreach (var feed in additionalFeeds)
                {
                    if (Uri.IsWellFormedUriString(feed, UriKind.Absolute))
                    {
                        feeds.Add(feed);
                    }
                    else
                    {
                        feeds.Add(Path.GetFullPath(feed));
                    }
                }
            }

            // use fallbackfolder as feed to enable offline
            if (Directory.Exists(_offlineFeed.Value))
            {
                feeds.Add(_offlineFeed.ToXmlEncodeString());
            }

            return string.Join(";", feeds);
        }
    }
}<|MERGE_RESOLUTION|>--- conflicted
+++ resolved
@@ -135,12 +135,8 @@
             var tempProjectContent = new XDocument(
                 new XElement("Project",
                     new XElement("PropertyGroup",
-<<<<<<< HEAD
-                        new XElement("BaseIntermediateOutputPath", assetJsonOutputDirectory.Value)), // change the output directory of asset.json
-                    // due to https://github.com/Microsoft/msbuild/issues/1603 -- import SDK after setting BaseIntermediateOutputPath
-=======
+                        // due to https://github.com/Microsoft/msbuild/issues/1603 -- import SDK after setting MsBuildProjectExtensionsPath
                         new XElement("MsBuildProjectExtensionsPath", assetJsonOutputDirectory.Value)), // change the output directory of asset.json
->>>>>>> b8735c39
                     new XElement(("Import"),
                         new XAttribute("Project", "Sdk.props"),
                         new XAttribute("Sdk", "Microsoft.NET.Sdk")),
@@ -159,11 +155,7 @@
                         new XElement("PackageReference",
                             new XAttribute("Include", packageId.ToString()),
                             new XAttribute("Version",
-<<<<<<< HEAD
-                                versionRange?.ToString("S", new VersionRangeFormatter()) ?? "*"))), // nuget will restore latest stable for *
-=======
                                 versionRange?.ToString("N", new VersionRangeFormatter()) ?? "*"))), // nuget will restore latest stable for * and format N is the normalization format
->>>>>>> b8735c39
                     new XElement(("Import"),
                         new XAttribute("Project", "Sdk.targets"),
                         new XAttribute("Sdk", "Microsoft.NET.Sdk"))));
