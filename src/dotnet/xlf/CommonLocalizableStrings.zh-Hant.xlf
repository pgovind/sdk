--- conflicted
+++ resolved
@@ -674,43 +674,12 @@
         <target state="translated">專案 `{0}` 已從解決方案移除。</target>
         <note />
       </trans-unit>
-<<<<<<< HEAD
-      <trans-unit id="CannotBeNullOrWhitespace">
-        <source>Cannot be null or whitespace.</source>
-        <target state="translated">不得為 null 或空白字元。</target>
-        <note />
-      </trans-unit>
-      <trans-unit id="ContainInvalidCharacters">
-        <source>Contains one or more invalid characters: {0}</source>
-        <target state="translated">內含一或多個無效字元: {0}</target>
-        <note />
-      </trans-unit>
       <trans-unit id="ToolSettingsInvalidXml">
-        <source>The tool's settings file is invalid xml.
-{0}</source>
-        <target state="translated">工具設定檔為無效的 XML。
+        <source>Invalid XML: {0}</source>
+        <target state="needs-review-translation">工具設定檔為無效的 XML。
 {0}</target>
         <note />
       </trans-unit>
-      <trans-unit id="ToolSettingInvalidRunner">
-        <source>The tool's settings file has non "dotnet" as runner.</source>
-        <target state="translated">工具設定檔的執行器並非 "dotnet"。</target>
-        <note />
-      </trans-unit>
-      <trans-unit id="ToolSettingMoreThanOneCommand">
-        <source>The tool's settings file has more than one command defined.</source>
-        <target state="translated">工具設定檔定義了超過一個的命令。</target>
-        <note />
-      </trans-unit>
-      <trans-unit id="ToolSettingsContainError">
-        <source>The tool's settings file contains error.
-{0}</source>
-        <target state="translated">工具設定檔內含錯誤。
-{0}</target>
-        <note />
-      </trans-unit>
-=======
->>>>>>> 6ef587db
       <trans-unit id="NuGetConfigurationFileDoesNotExist">
         <source>NuGet configuration file {0} does not exist.</source>
         <target state="translated">NuGet 組態檔 {0} 不存在。</target>
@@ -800,11 +769,6 @@
         <target state="translated">套件 '{0}' 缺少工具設定檔 DotnetToolSettings.xml。</target>
         <note />
       </trans-unit>
-      <trans-unit id="ToolSettingsInvalidXml">
-        <source>Invalid XML: {0}</source>
-        <target state="new">Invalid XML: {0}</target>
-        <note />
-      </trans-unit>
       <trans-unit id="ToolSettingsMissingCommandName">
         <source>Tool defines a command with a missing name setting.</source>
         <target state="new">Tool defines a command with a missing name setting.</target>
