﻿<?xml version="1.0" encoding="utf-8"?>
<xliff xmlns="urn:oasis:names:tc:xliff:document:1.2" xmlns:xsi="http://www.w3.org/2001/XMLSchema-instance" version="1.2" xsi:schemaLocation="urn:oasis:names:tc:xliff:document:1.2 xliff-core-1.2-transitional.xsd">
  <file datatype="xml" source-language="en" target-language="it" original="../CommonLocalizableStrings.resx">
    <body>
      <trans-unit id="CouldNotFindAnyProjectInDirectory">
        <source>Could not find any project in `{0}`.</source>
        <target state="translated">Non è stato trovato alcun progetto in `{0}`.</target>
        <note />
      </trans-unit>
      <trans-unit id="MoreThanOneProjectInDirectory">
        <source>Found more than one project in `{0}`. Please specify which one to use.</source>
        <target state="translated">Sono stati trovati più progetti in `{0}`. Specificare quello da usare.</target>
        <note />
      </trans-unit>
      <trans-unit id="ProjectAlreadyHasAreference">
        <source>Project already has a reference to `{0}`.</source>
        <target state="translated">Per il progetto esiste già un riferimento a `{0}`.</target>
        <note />
      </trans-unit>
      <trans-unit id="ProjectReferenceCouldNotBeFound">
        <source>Project reference `{0}` could not be found.</source>
        <target state="translated">Il riferimento al progetto `{0}` non è stato trovato.</target>
        <note />
      </trans-unit>
      <trans-unit id="ProjectReferenceRemoved">
        <source>Project reference `{0}` removed.</source>
        <target state="translated">Il riferimento al progetto `{0}` è stato rimosso.</target>
        <note />
      </trans-unit>
      <trans-unit id="Project">
        <source>Project</source>
        <target state="translated">Progetto</target>
        <note />
      </trans-unit>
      <trans-unit id="ProjectFile">
        <source>Project file</source>
        <target state="translated">File di progetto</target>
        <note />
      </trans-unit>
      <trans-unit id="Reference">
        <source>Reference</source>
        <target state="translated">Riferimento</target>
        <note />
      </trans-unit>
      <trans-unit id="ProjectReference">
        <source>Project reference</source>
        <target state="translated">Riferimento al progetto</target>
        <note />
      </trans-unit>
      <trans-unit id="PackageReference">
        <source>Package reference</source>
        <target state="translated">Riferimento al pacchetto</target>
        <note />
      </trans-unit>
      <trans-unit id="P2P">
        <source>Project to Project</source>
        <target state="translated">P2P (da progetto a progetto)</target>
        <note />
      </trans-unit>
      <trans-unit id="P2PReference">
        <source>Project to Project reference</source>
        <target state="translated">Riferimento P2P (da progetto a progetto)</target>
        <note />
      </trans-unit>
      <trans-unit id="Package">
        <source>Package</source>
        <target state="translated">Pacchetto</target>
        <note />
      </trans-unit>
      <trans-unit id="Solution">
        <source>Solution</source>
        <target state="translated">Soluzione</target>
        <note />
      </trans-unit>
      <trans-unit id="SolutionFile">
        <source>Solution file</source>
        <target state="translated">File di soluzione</target>
        <note />
      </trans-unit>
      <trans-unit id="Executable">
        <source>Executable</source>
        <target state="translated">Eseguibile</target>
        <note />
      </trans-unit>
      <trans-unit id="Library">
        <source>Library</source>
        <target state="translated">Libreria</target>
        <note />
      </trans-unit>
      <trans-unit id="Program">
        <source>Program</source>
        <target state="translated">Programma</target>
        <note />
      </trans-unit>
      <trans-unit id="Application">
        <source>Application</source>
        <target state="translated">Applicazione</target>
        <note />
      </trans-unit>
      <trans-unit id="ReferenceAddedToTheProject">
        <source>Reference `{0}` added to the project.</source>
        <target state="translated">Il riferimento `{0}` è stato aggiunto al progetto.</target>
        <note />
      </trans-unit>
      <trans-unit id="Add">
        <source>Add</source>
        <target state="translated">Aggiungi</target>
        <note />
      </trans-unit>
      <trans-unit id="Remove">
        <source>Remove</source>
        <target state="translated">Rimuovi</target>
        <note />
      </trans-unit>
      <trans-unit id="Delete">
        <source>Delete</source>
        <target state="translated">Elimina</target>
        <note />
      </trans-unit>
      <trans-unit id="Update">
        <source>Update</source>
        <target state="translated">Aggiorna</target>
        <note />
      </trans-unit>
      <trans-unit id="New">
        <source>New</source>
        <target state="translated">Nuovo</target>
        <note />
      </trans-unit>
      <trans-unit id="List">
        <source>List</source>
        <target state="translated">Elenco</target>
        <note />
      </trans-unit>
      <trans-unit id="Load">
        <source>Load</source>
        <target state="translated">Carica</target>
        <note />
      </trans-unit>
      <trans-unit id="Save">
        <source>Save</source>
        <target state="translated">Salva</target>
        <note />
      </trans-unit>
      <trans-unit id="Find">
        <source>Find</source>
        <target state="translated">Trova</target>
        <note />
      </trans-unit>
      <trans-unit id="Error">
        <source>Error</source>
        <target state="translated">Errore</target>
        <note />
      </trans-unit>
      <trans-unit id="Warning">
        <source>Warning</source>
        <target state="translated">Avviso</target>
        <note />
      </trans-unit>
      <trans-unit id="File">
        <source>File</source>
        <target state="translated">File</target>
        <note />
      </trans-unit>
      <trans-unit id="Directory">
        <source>Directory</source>
        <target state="translated">Directory</target>
        <note />
      </trans-unit>
      <trans-unit id="Type">
        <source>Type</source>
        <target state="translated">Tipo</target>
        <note />
      </trans-unit>
      <trans-unit id="Value">
        <source>Value</source>
        <target state="translated">Valore</target>
        <note />
      </trans-unit>
      <trans-unit id="Group">
        <source>Group</source>
        <target state="translated">Gruppo</target>
        <note />
      </trans-unit>
      <trans-unit id="XAddedToY">
        <source>{0} added to {1}.</source>
        <target state="translated">L'elemento {0} è stato aggiunto a {1}.</target>
        <note />
      </trans-unit>
      <trans-unit id="XRemovedFromY">
        <source>{0} removed from {1}.</source>
        <target state="translated">L'elemento {0} è stato rimosso da {1}.</target>
        <note />
      </trans-unit>
      <trans-unit id="XDeletedFromY">
        <source>{0} deleted from {1}.</source>
        <target state="translated">L'elemento {0} è stato eliminato da {1}.</target>
        <note />
      </trans-unit>
      <trans-unit id="XSuccessfullyUpdated">
        <source>{0} successfully updated.</source>
        <target state="translated">{0} è stato aggiornato.</target>
        <note />
      </trans-unit>
      <trans-unit id="XIsInvalid">
        <source>{0} is invalid.</source>
        <target state="translated">{0} non è valido.</target>
        <note />
      </trans-unit>
      <trans-unit id="XYFoundButInvalid">
        <source>{0} `{1}` found but is invalid.</source>
        <target state="translated">L'elemento {0} `{1}` è stato trovato ma non è valido.</target>
        <note />
      </trans-unit>
      <trans-unit id="XFoundButInvalid">
        <source>`{0}` found but is invalid.</source>
        <target state="translated">L'elemento `{0}` è stato trovato ma non è valido.</target>
        <note />
      </trans-unit>
      <trans-unit id="OperationInvalid">
        <source>Operation is invalid.</source>
        <target state="translated">L'operazione non è valida.</target>
        <note />
      </trans-unit>
      <trans-unit id="OperationXInvalid">
        <source>Operation {0} is invalid.</source>
        <target state="translated">L'operazione {0} non è valida.</target>
        <note />
      </trans-unit>
      <trans-unit id="XNotFound">
        <source>{0} not found.</source>
        <target state="translated">{0} non è stato trovato.</target>
        <note />
      </trans-unit>
      <trans-unit id="XOrYNotFound">
        <source>{0} or {1} not found.</source>
        <target state="translated">L'elemento {0} o {1} non è stato trovato.</target>
        <note />
      </trans-unit>
      <trans-unit id="XOrYNotFoundInZ">
        <source>{0} or {1} not found in `{2}`.</source>
        <target state="translated">L'elemento {0} o {1} non è stato trovato in `{2}`.</target>
        <note />
      </trans-unit>
      <trans-unit id="FileNotFound">
        <source>File `{0}` not found.</source>
        <target state="translated">Il file `{0}` non è stato trovato.</target>
        <note />
      </trans-unit>
      <trans-unit id="XDoesNotExist">
        <source>{0} does not exist.</source>
        <target state="translated">{0} non esiste.</target>
        <note />
      </trans-unit>
      <trans-unit id="XYDoesNotExist">
        <source>{0} `{1}` does not exist.</source>
        <target state="translated">L'elemento {0} `{1}` non esiste.</target>
        <note />
      </trans-unit>
      <trans-unit id="MoreThanOneXFound">
        <source>More than one {0} found.</source>
        <target state="translated">È stato trovato più di un elemento {0}.</target>
        <note />
      </trans-unit>
      <trans-unit id="XAlreadyContainsY">
        <source>{0} already contains {1}.</source>
        <target state="translated">L'elemento {0} contiene già {1}.</target>
        <note />
      </trans-unit>
      <trans-unit id="XAlreadyContainsYZ">
        <source>{0} already contains {1} `{2}`.</source>
        <target state="translated">L'elemento {0} contiene già {1} `{2}`.</target>
        <note />
      </trans-unit>
      <trans-unit id="XAlreadyHasY">
        <source>{0} already has {1}.</source>
        <target state="translated">L'elemento {0} include già {1}.</target>
        <note />
      </trans-unit>
      <trans-unit id="XAlreadyHasYZ">
        <source>{0} already has {1} `{2}`.</source>
        <target state="translated">L'elemento {0} include già {1} `{2}`.</target>
        <note />
      </trans-unit>
      <trans-unit id="XWasNotExpected">
        <source>{0} was not expected.</source>
        <target state="translated">{0} è imprevisto.</target>
        <note />
      </trans-unit>
      <trans-unit id="XNotProvided">
        <source>{0} not provided.</source>
        <target state="translated">L'elemento {0} non è stato specificato.</target>
        <note />
      </trans-unit>
      <trans-unit id="SpecifyAtLeastOne">
        <source>Please specify at least one {0}.</source>
        <target state="translated">Specificare almeno un elemento {0}.</target>
        <note />
      </trans-unit>
      <trans-unit id="CouldNotConnectWithTheServer">
        <source>Could not connect with the server.</source>
        <target state="translated">Non è stato possibile connettersi al server.</target>
        <note />
      </trans-unit>
      <trans-unit id="RequiredArgumentIsInvalid">
        <source>Required argument {0} is invalid.</source>
        <target state="translated">L'argomento obbligatorio {0} non è valido.</target>
        <note />
      </trans-unit>
      <trans-unit id="OptionIsInvalid">
        <source>Option {0} is invalid.</source>
        <target state="translated">L'opzione {0} non è valida.</target>
        <note />
      </trans-unit>
      <trans-unit id="ArgumentIsInvalid">
        <source>Argument {0} is invalid.</source>
        <target state="translated">L'argomento {0} non è valido.</target>
        <note />
      </trans-unit>
      <trans-unit id="RequiredArgumentNotPassed">
        <source>Required argument {0} was not provided.</source>
        <target state="translated">L'argomento obbligatorio {0} non è stato specificato.</target>
        <note />
      </trans-unit>
      <trans-unit id="CouldNotFindProjectOrDirectory">
        <source>Could not find project or directory `{0}`.</source>
        <target state="translated">Non sono stati trovati progetti o directory `{0}`.</target>
        <note />
      </trans-unit>
      <trans-unit id="FoundInvalidProject">
        <source>Found a project `{0}` but it is invalid.</source>
        <target state="translated">È stato trovato un progetto `{0}`, che però non è valido.</target>
        <note />
      </trans-unit>
      <trans-unit id="InvalidProject">
        <source>Invalid project `{0}`.</source>
        <target state="translated">Il progetto `{0}` non è valido.</target>
        <note />
      </trans-unit>
      <trans-unit id="CouldNotFindSolutionIn">
        <source>Specified solution file {0} does not exist, or there is no solution file in the directory.</source>
        <target state="translated">Il file di soluzione specificato {0} non esiste oppure nella directory non è presente alcun file di soluzione.</target>
        <note />
      </trans-unit>
      <trans-unit id="CouldNotFindSolutionOrDirectory">
        <source>Could not find solution or directory `{0}`.</source>
        <target state="translated">Non sono state trovate soluzioni o directory `{0}`.</target>
        <note />
      </trans-unit>
      <trans-unit id="SolutionDoesNotExist">
        <source>Specified solution file {0} does not exist, or there is no solution file in the directory.</source>
        <target state="translated">Il file di soluzione specificato {0} non esiste oppure nella directory non è presente alcun file di soluzione.</target>
        <note />
      </trans-unit>
      <trans-unit id="ReferenceIsInvalid">
        <source>Reference `{0}` is invalid.</source>
        <target state="translated">Il riferimento `{0}` non è valido.</target>
        <note />
      </trans-unit>
      <trans-unit id="SpecifyAtLeastOneReferenceToAdd">
        <source>You must specify at least one reference to add.</source>
        <target state="translated">È necessario specificare almeno un riferimento da aggiungere.</target>
        <note />
      </trans-unit>
      <trans-unit id="PackageReferenceDoesNotExist">
        <source>Package reference `{0}` does not exist.</source>
        <target state="translated">Il riferimento al pacchetto `{0}` non esiste.</target>
        <note />
      </trans-unit>
      <trans-unit id="PackageReferenceIsInvalid">
        <source>Package reference `{0}` is invalid.</source>
        <target state="translated">Il riferimento al pacchetto `{0}` non è valido.</target>
        <note />
      </trans-unit>
      <trans-unit id="SpecifyAtLeastOnePackageReferenceToAdd">
        <source>You must specify at least one package to add.</source>
        <target state="translated">È necessario specificare almeno un pacchetto da aggiungere.</target>
        <note />
      </trans-unit>
      <trans-unit id="PackageReferenceAddedToTheProject">
        <source>Package reference `{0}` added to the project.</source>
        <target state="translated">Il riferimento al pacchetto `{0}` è stato aggiunto al progetto.</target>
        <note />
      </trans-unit>
      <trans-unit id="ProjectAlreadyHasAPackageReference">
        <source>Project {0} already has a reference `{1}`.</source>
        <target state="translated">Il progetto {0} include già un riferimento `{1}`.</target>
        <note />
      </trans-unit>
      <trans-unit id="PleaseSpecifyVersion">
        <source>Please specify a version of the package.</source>
        <target state="translated">Specificare una versione del pacchetto.</target>
        <note />
      </trans-unit>
      <trans-unit id="ProjectDoesNotExist">
        <source>Project `{0}` does not exist.</source>
        <target state="translated">Il progetto `{0}` non esiste.</target>
        <note />
      </trans-unit>
      <trans-unit id="ProjectIsInvalid">
        <source>Project `{0}` is invalid.</source>
        <target state="translated">Il progetto `{0}` non è valido.</target>
        <note />
      </trans-unit>
      <trans-unit id="SpecifyAtLeastOneProjectToAdd">
        <source>You must specify at least one project to add.</source>
        <target state="translated">È necessario specificare almeno un progetto da aggiungere.</target>
        <note />
      </trans-unit>
      <trans-unit id="ProjectAddedToTheSolution">
        <source>Project `{0}` added to the solution.</source>
        <target state="translated">Il progetto `{0}` è stato aggiunto alla soluzione.</target>
        <note />
      </trans-unit>
      <trans-unit id="ReferenceNotFoundInTheProject">
        <source>Specified reference {0} does not exist in project {1}.</source>
        <target state="translated">Il riferimento specificato {0} non esiste nel progetto {1}.</target>
        <note />
      </trans-unit>
      <trans-unit id="ReferenceRemoved">
        <source>Reference `{0}` deleted from the project.</source>
        <target state="translated">Il riferimento `{0}` è stato eliminato dal progetto.</target>
        <note />
      </trans-unit>
      <trans-unit id="SpecifyAtLeastOneReferenceToRemove">
        <source>You must specify at least one reference to remove.</source>
        <target state="translated">È necessario specificare almeno un riferimento da rimuovere.</target>
        <note />
      </trans-unit>
      <trans-unit id="ReferenceDeleted">
        <source>Reference `{0}` deleted.</source>
        <target state="translated">Il riferimento `{0}` è stato eliminato.</target>
        <note />
      </trans-unit>
      <trans-unit id="PackageReferenceNotFoundInTheProject">
        <source>Package reference `{0}` could not be found in the project.</source>
        <target state="translated">Il riferimento al pacchetto `{0}` non è stato trovato nel progetto.</target>
        <note />
      </trans-unit>
      <trans-unit id="PackageReferenceRemoved">
        <source>Reference `{0}` deleted from the project.</source>
        <target state="translated">Il riferimento `{0}` è stato eliminato dal progetto.</target>
        <note />
      </trans-unit>
      <trans-unit id="SpecifyAtLeastOnePackageReferenceToRemove">
        <source>You must specify at least one package reference to remove.</source>
        <target state="translated">È necessario specificare almeno un riferimento al pacchetto da rimuovere.</target>
        <note />
      </trans-unit>
      <trans-unit id="PackageReferenceDeleted">
        <source>Package reference `{0}` deleted.</source>
        <target state="translated">Il riferimento al pacchetto `{0}` è stato eliminato.</target>
        <note />
      </trans-unit>
      <trans-unit id="ProjectNotFoundInTheSolution">
        <source>Project `{0}` could not be found in the solution.</source>
        <target state="translated">Il progetto `{0}` non è stato trovato nella soluzione.</target>
        <note />
      </trans-unit>
      <trans-unit id="ProjectRemoved">
        <source>Project `{0}` removed from solution.</source>
        <target state="translated">Il progetto `{0}` è stato rimosso dalla soluzione.</target>
        <note />
      </trans-unit>
      <trans-unit id="SpecifyAtLeastOneProjectToRemove">
        <source>You must specify at least one project to remove.</source>
        <target state="translated">È necessario specificare almeno un progetto da rimuovere.</target>
        <note />
      </trans-unit>
      <trans-unit id="ProjectDeleted">
        <source>Project `{0}` deleted from solution.</source>
        <target state="translated">Il progetto `{0}` è stato eliminato dalla soluzione.</target>
        <note />
      </trans-unit>
      <trans-unit id="NoReferencesFound">
        <source>There are no {0} references in project {1}. ;; {0} is the type of the item being requested (project, package, p2p) and {1} is the object operated on (a project file or a solution file). </source>
        <target state="translated">Non ci sono riferimenti a {0} nel progetto {1}. ;; {0} è il tipo dell'elemento richiesto (progetto, pacchetto o P2P) e {1} è l'oggetto su cui si interviene (file di progetto o di soluzione). </target>
        <note />
      </trans-unit>
      <trans-unit id="NoProjectsFound">
        <source>No projects found in the solution.</source>
        <target state="translated">Non sono stati trovati progetti nella soluzione.</target>
        <note />
      </trans-unit>
      <trans-unit id="PleaseSpecifyNewVersion">
        <source>Please specify new version of the package.</source>
        <target state="translated">Specificare la nuova versione del pacchetto.</target>
        <note />
      </trans-unit>
      <trans-unit id="PleaseSpecifyWhichPackageToUpdate">
        <source>Please specify which package to update.</source>
        <target state="translated">Specificare il pacchetto da aggiornare.</target>
        <note />
      </trans-unit>
      <trans-unit id="NothingToUpdate">
        <source>Nothing to update.</source>
        <target state="translated">Non ci sono pacchetti da aggiornare.</target>
        <note />
      </trans-unit>
      <trans-unit id="EverythingUpToDate">
        <source>Everything is already up-to-date.</source>
        <target state="translated">Tutti i pacchetti sono già aggiornati.</target>
        <note />
      </trans-unit>
      <trans-unit id="PackageVersionUpdatedTo">
        <source>Version of package `{0}` updated to `{1}`.</source>
        <target state="translated">La versione del pacchetto `{0}` è stata aggiornata a `{1}`.</target>
        <note />
      </trans-unit>
      <trans-unit id="PackageVersionUpdated">
        <source>Version of package `{0}` updated.</source>
        <target state="translated">La versione del pacchetto `{0}` è stata aggiornata.</target>
        <note />
      </trans-unit>
      <trans-unit id="CouldNotUpdateTheVersion">
        <source>Could not update the version of the package `{0}`.</source>
        <target state="translated">Non è stato possibile aggiornare la versione del pacchetto `{0}`.</target>
        <note />
      </trans-unit>
      <trans-unit id="TemplateCreatedSuccessfully">
        <source>The template {0} created successfully. Please run "dotnet restore" to get started!</source>
        <target state="translated">Il modello {0} è stato creato. Per iniziare, eseguire "dotnet restore".</target>
        <note />
      </trans-unit>
      <trans-unit id="TemplateInstalledSuccesfully">
        <source>The template {0} installed successfully. You can use "dotnet new {0}" to get started with the new template.</source>
        <target state="translated">Il modello {0} è stato installato. Per iniziare con il nuovo modello, è possibile usare "dotnet new {0}".</target>
        <note />
      </trans-unit>
      <trans-unit id="TemplateCreateError">
        <source>Template {0} could not be created. Error returned was: {1}.</source>
        <target state="translated">Non è stato possibile creare il modello {0}. Errore restituito: {1}.</target>
        <note />
      </trans-unit>
      <trans-unit id="TemplateInstallError">
        <source>Template {0} could not be installed. Error returned was: {1}.</source>
        <target state="translated">Non è stato possibile installare il modello {0}. Errore restituito: {1}.</target>
        <note />
      </trans-unit>
      <trans-unit id="SpecifiedNameExists">
        <source>Specified name {0} already exists. Please specify a different name.</source>
        <target state="translated">Il nome specificato {0} esiste già. Specificarne uno diverso.</target>
        <note />
      </trans-unit>
      <trans-unit id="SpecifiedAliasExists">
        <source>Specified alias {0} already exists. Please specify a different alias.</source>
        <target state="translated">L'alias specificato {0} esiste già. Specificarne uno diverso.</target>
        <note />
      </trans-unit>
      <trans-unit id="MandatoryParameterMissing">
        <source>Mandatory parameter {0} missing for template {1}. </source>
        <target state="translated">Manca il parametro obbligatorio {0} per il modello {1}. </target>
        <note />
      </trans-unit>
      <trans-unit id="ProjectReferenceOneOrMore">
        <source>Project reference(s)</source>
        <target state="translated">Riferimento/i al progetto</target>
        <note />
      </trans-unit>
      <trans-unit id="RequiredCommandNotPassed">
        <source>Required command was not provided.</source>
        <target state="translated">Il comando obbligatorio non è stato specificato.</target>
        <note />
      </trans-unit>
      <trans-unit id="MoreThanOneSolutionInDirectory">
        <source>Found more than one solution file in {0}. Please specify which one to use.</source>
        <target state="translated">Sono stati trovati più file di soluzione in {0}. Specificare quello da usare.</target>
        <note />
      </trans-unit>
      <trans-unit id="SolutionAlreadyContainsProject">
        <source>Solution {0} already contains project {1}.</source>
        <target state="translated">La soluzione {0} contiene già il progetto {\1\}.</target>
        <note />
      </trans-unit>
      <trans-unit id="ArgumentsProjectOrSolutionDescription">
        <source>The project or solution to operation on. If a file is not specified, the current directory is searched.</source>
        <target state="translated">Progetto o soluzione su cui eseguire l'operazione. Se non si specifica un file, la ricerca verrà eseguita nella directory corrente.</target>
        <note />
      </trans-unit>
      <trans-unit id="CmdFramework">
        <source>FRAMEWORK</source>
        <target state="translated">FRAMEWORK</target>
        <note />
      </trans-unit>
      <trans-unit id="ProjectNotCompatibleWithFrameworks">
        <source>Project `{0}` cannot be added due to incompatible targeted frameworks between the two projects. Please review the project you are trying to add and verify that is compatible with the following targets:</source>
        <target state="translated">Non è possibile aggiungere il progetto `{0}` a causa di framework di destinazione incompatibili tra i due progetti. Esaminare il progetto che si sta provando ad aggiungere e verificare che sia compatibile con le destinazioni seguenti:</target>
        <note />
      </trans-unit>
      <trans-unit id="ProjectDoesNotTargetFramework">
        <source>Project `{0}` does not target framework `{1}`.</source>
        <target state="translated">Il progetto `{0}` non è destinato al framework `{1}`.</target>
        <note />
      </trans-unit>
      <trans-unit id="ProjectCouldNotBeEvaluated">
        <source>Project `{0}` could not be evaluated. Evaluation failed with following error:
{1}.</source>
        <target state="translated">Non è stato possibile valutare il progetto `{0}`. La valutazione non è riuscita. Errore:
{1}.</target>
        <note />
      </trans-unit>
      <trans-unit id="UnsupportedProjectType">
        <source>Unsupported project type. Please check with your sdk provider.</source>
        <target state="translated">Tipo di progetto non supportato. Verificare con il provider SDK.</target>
        <note />
      </trans-unit>
      <trans-unit id="InvalidSolutionFormatString">
        <source>Invalid solution `{0}`. {1}.</source>
        <target state="translated">La soluzione `{0}` non è valida. {1}.</target>
        <note />
      </trans-unit>
      <trans-unit id="ArgumentsProjectDescription">
        <source>The project file to operate on. If a file is not specified, the command will search the current directory for one.</source>
        <target state="translated">File di progetto su cui intervenire. Se non si specifica un file, il comando ne cercherà uno nella directory corrente.</target>
        <note />
      </trans-unit>
      <trans-unit id="ArgumentsSolutionDescription">
        <source>Solution file to operate on. If not specified, the command will search the current directory for one.</source>
        <target state="translated">File di soluzione su cui intervenire. Se non si specifica un file, il comando ne cercherà uno nella directory corrente.</target>
        <note />
      </trans-unit>
      <trans-unit id="CmdSlnFile">
        <source>SLN_FILE</source>
        <target state="translated">FILE_SOLUZIONE</target>
        <note />
      </trans-unit>
      <trans-unit id="CmdProjectFile">
        <source>PROJECT</source>
        <target state="translated">PROGETTO</target>
        <note />
      </trans-unit>
      <trans-unit id="InvalidProjectWithExceptionMessage">
        <source>Invalid project `{0}`. {1}.</source>
        <target state="translated">Il progetto `{0}` non è valido. {1}.</target>
        <note />
      </trans-unit>
      <trans-unit id="VerbosityOptionDescription">
        <source>Set the verbosity level of the command. Allowed values are q[uiet], m[inimal], n[ormal], d[etailed], and diag[nostic].</source>
        <target state="translated">Consente di impostare il livello di dettaglio del comando. I valori consentiti sono: q[uiet], m[inimal], n[ormal], d[etailed], e diag[nostic].</target>
        <note />
      </trans-unit>
      <trans-unit id="FrameworkOptionDescription">
        <source>Target framework to publish for. The target framework has to be specified in the project file.</source>
        <target state="translated">Framework di destinazione per cui eseguire la pubblicazione. Il framework di destinazione deve essere specificato nel file di progetto.</target>
        <note />
      </trans-unit>
      <trans-unit id="RuntimeOptionDescription">
        <source>Publish the project for a given runtime. This is used when creating self-contained deployment. Default is to publish a framework-dependent app.</source>
        <target state="translated">Consente di pubblicare il progetto per un runtime specificato. Viene usata durante la creazione della distribuzione indipendente. Per impostazione predefinita, viene pubblicata un'app dipendente dal framework.</target>
        <note />
      </trans-unit>
      <trans-unit id="ConfigurationOptionDescription">
        <source>Configuration to use for building the project.  Default for most projects is  "Debug".</source>
        <target state="translated">Configurazione da usare per compilare il progetto. L'impostazione predefinita per la maggior parte dei progetti è "Debug".</target>
        <note />
      </trans-unit>
      <trans-unit id="CmdVersionSuffixDescription">
        <source>Defines the value for the $(VersionSuffix) property in the project.</source>
        <target state="translated">Consente di definire il valore per la proprietà $(VersionSuffix) nel progetto.</target>
        <note />
      </trans-unit>
      <trans-unit id="ShowHelpDescription">
        <source>Show help information.</source>
        <target state="translated">Visualizza la Guida.</target>
        <note />
      </trans-unit>
      <trans-unit id="NoRestoreDescription">
        <source>Does not do an implicit restore when executing the command.</source>
        <target state="translated">Non esegue un ripristino implicito durante l'esecuzione del comando.</target>
        <note />
      </trans-unit>
      <trans-unit id="ProjectRemovedFromTheSolution">
        <source>Project `{0}` removed from the solution.</source>
        <target state="translated">Il progetto `{0}` è stato rimosso dalla soluzione.</target>
        <note />
      </trans-unit>
      <trans-unit id="ToolSettingsInvalidXml">
        <source>Invalid XML: {0}</source>
        <target state="translated">XML non valido: {0}</target>
        <note />
      </trans-unit>
      <trans-unit id="EnvironmentPathLinuxNeedLogout">
        <source>Since you just installed the .NET Core SDK, you will need to logout or restart your session before running the tool you installed.</source>
        <target state="translated">Dal momento che è stato appena installato .NET Core SDK, è necessario disconnettersi o riavviare la sessione prima di eseguire lo strumento installato.</target>
        <note />
      </trans-unit>
      <trans-unit id="EnvironmentPathOSXNeedReopen">
        <source>Since you just installed the .NET Core SDK, you will need to reopen terminal before running the tool you installed.</source>
        <target state="translated">Dal momento che è stato appena installato .NET Core SDK, è necessario riaprire il terminale prima di eseguire lo strumento installato.</target>
        <note />
      </trans-unit>
      <trans-unit id="EnvironmentPathWindowsNeedReopen">
        <source>Since you just installed the .NET Core SDK, you will need to reopen the Command Prompt window before running the tool you installed.</source>
        <target state="translated">Dal momento che è stato appena installato .NET Core SDK, è necessario riaprire la finestra del prompt dei comandi prima di eseguire lo strumento installato.</target>
        <note />
      </trans-unit>
      <trans-unit id="ToolSettingsMissingCommandName">
        <source>Tool defines a command with a missing name setting.</source>
        <target state="translated">Lo strumento definisce un comando con un'impostazione di nome mancante.</target>
        <note />
      </trans-unit>
      <trans-unit id="ToolSettingsMissingEntryPoint">
        <source>Command '{0}' is missing an entry point setting.</source>
        <target state="translated">Nel comando '{0}' manca un'impostazione di punto di ingresso.</target>
        <note />
      </trans-unit>
      <trans-unit id="ToolSettingsInvalidCommandName">
        <source>Command '{0}' contains one or more of the following invalid characters: {1}.</source>
        <target state="translated">Il comando '{0}' contiene uno o più dei caratteri seguenti non validi: {1}.</target>
        <note />
      </trans-unit>
      <trans-unit id="ToolSettingsMoreThanOneCommand">
        <source>More than one command is defined for the tool.</source>
        <target state="translated">Per lo strumento è definito più di un comando.</target>
        <note />
      </trans-unit>
      <trans-unit id="ToolSettingsUnsupportedRunner">
        <source>Command '{0}' uses unsupported runner '{1}'."</source>
        <target state="translated">Il comando '{0}' usa il runner '{1}'."</target>
        <note />
      </trans-unit>
      <trans-unit id="ToolPackageConflictPackageId">
        <source>Tool '{0}' (version '{1}') is already installed.</source>
<<<<<<< HEAD
        <target state="needs-review-translation">Lo strumento '{0}' è già installato.</target>
=======
        <target state="translated">Lo strumento '{0}' (versione '{1}') è già installato.</target>
>>>>>>> 0bd52412
        <note />
      </trans-unit>
      <trans-unit id="ShellShimConflict">
        <source>Command '{0}' conflicts with an existing command from another tool.</source>
<<<<<<< HEAD
        <target state="new">Command '{0}' conflicts with an existing command from another tool.</target>
=======
        <target state="translated">Il comando '{0}' è in conflitto con un comando esistente di un altro strumento.</target>
>>>>>>> 0bd52412
        <note />
      </trans-unit>
      <trans-unit id="CannotCreateShimForEmptyExecutablePath">
        <source>Cannot create shell shim for an empty executable path.</source>
<<<<<<< HEAD
        <target state="new">Cannot create shell shim for an empty executable path.</target>
=======
        <target state="translated">Non è possibile creare lo shim della shell per un percorso di eseguibile vuoto.</target>
>>>>>>> 0bd52412
        <note />
      </trans-unit>
      <trans-unit id="CannotCreateShimForEmptyCommand">
        <source>Cannot create shell shim for an empty command.</source>
<<<<<<< HEAD
        <target state="new">Cannot create shell shim for an empty command.</target>
=======
        <target state="translated">Non è possibile creare lo shim della shell per un comando vuoto.</target>
>>>>>>> 0bd52412
        <note />
      </trans-unit>
      <trans-unit id="FailedToRetrieveToolConfiguration">
        <source>Failed to retrieve tool configuration: {0}</source>
<<<<<<< HEAD
        <target state="new">Failed to retrieve tool configuration: {0}</target>
=======
        <target state="translated">Non è stato possibile recuperare la configurazione dello strumento: {0}</target>
>>>>>>> 0bd52412
        <note />
      </trans-unit>
      <trans-unit id="EnvironmentPathLinuxManualInstructions">
        <source>Tools directory '{0}' is not currently on the PATH environment variable.
If you are using bash, you can add it to your profile by running the following command:

cat &lt;&lt; \EOF &gt;&gt; ~/.bash_profile
# Add .NET Core SDK tools
export PATH="$PATH:{0}"
EOF

You can add it to the current session by running the following command:

export PATH="$PATH:{0}"
</source>
<<<<<<< HEAD
        <target state="new">Tools directory '{0}' is not currently on the PATH environment variable.
If you are using bash, you can add it to your profile by running the following command:
=======
        <target state="translated">La directory '{0}' degli strumenti non si trova attualmente nella variabile di ambiente PATH.
Se si usa using bash, è possibile aggiungerla al profilo eseguendo il comando seguente:
>>>>>>> 0bd52412

cat &lt;&lt; \EOF &gt;&gt; ~/.bash_profile
# Add .NET Core SDK tools
export PATH="$PATH:{0}"
EOF

<<<<<<< HEAD
You can add it to the current session by running the following command:
=======
Per aggiungerla alla sessione corrente, eseguire il comando seguente:
>>>>>>> 0bd52412

export PATH="$PATH:{0}"
</target>
        <note />
      </trans-unit>
      <trans-unit id="EnvironmentPathOSXManualInstructions">
        <source>Tools directory '{0}' is not currently on the PATH environment variable.
If you are using bash, you can add it to your profile by running the following command:

cat &lt;&lt; \EOF &gt;&gt; ~/.bash_profile
# Add .NET Core SDK tools
export PATH="$PATH:{0}"
EOF

You can add it to the current session by running the following command:

export PATH="$PATH:{0}"
</source>
<<<<<<< HEAD
        <target state="new">Tools directory '{0}' is not currently on the PATH environment variable.
If you are using bash, you can add it to your profile by running the following command:
=======
        <target state="translated">La directory '{0}' degli strumenti non si trova attualmente nella variabile di ambiente PATH.
Se si usa using bash, è possibile aggiungerla al profilo eseguendo il comando seguente:
>>>>>>> 0bd52412

cat &lt;&lt; \EOF &gt;&gt; ~/.bash_profile
# Add .NET Core SDK tools
export PATH="$PATH:{0}"
EOF

<<<<<<< HEAD
You can add it to the current session by running the following command:
=======
Per aggiungerla alla sessione corrente, eseguire il comando seguente:
>>>>>>> 0bd52412

export PATH="$PATH:{0}"
</target>
        <note />
      </trans-unit>
      <trans-unit id="EnvironmentPathWindowsManualInstructions">
        <source>Tools directory '{0}' is not currently on the PATH environment variable.

You can add the directory to the PATH by running the following command:

setx PATH "%PATH%;{0}"
</source>
<<<<<<< HEAD
        <target state="new">Tools directory '{0}' is not currently on the PATH environment variable.

You can add the directory to the PATH by running the following command:
=======
        <target state="translated">La directory '{0}' degli strumenti non si trova attualmente nella variabile di ambiente PATH.

Per aggiungere la directory a PATH, eseguire il comando seguente:
>>>>>>> 0bd52412

setx PATH "%PATH%;{0}"
</target>
        <note />
      </trans-unit>
      <trans-unit id="FailedToCreateShellShim">
        <source>Failed to create tool shim for command '{0}': {1}</source>
<<<<<<< HEAD
        <target state="new">Failed to create tool shim for command '{0}': {1}</target>
=======
        <target state="translated">Non è stato possibile creare lo shim dello strumento per il comando '{0}': {1}</target>
>>>>>>> 0bd52412
        <note />
      </trans-unit>
      <trans-unit id="FailedToRemoveShellShim">
        <source>Failed to remove tool shim for command '{0}': {1}</source>
<<<<<<< HEAD
        <target state="new">Failed to remove tool shim for command '{0}': {1}</target>
=======
        <target state="translated">Non è stato possibile rimuovere lo shim dello strumento per il comando '{0}': {1}</target>
>>>>>>> 0bd52412
        <note />
      </trans-unit>
      <trans-unit id="FailedSettingShimPermissions">
        <source>Failed to set user executable permissions for shell shim: {0}</source>
<<<<<<< HEAD
        <target state="new">Failed to set user executable permissions for shell shim: {0}</target>
=======
        <target state="translated">Non è stato possibile impostare le autorizzazioni dell'eseguibile per lo shim della shell: {0}</target>
>>>>>>> 0bd52412
        <note />
      </trans-unit>
      <trans-unit id="FailedToInstallToolPackage">
        <source>Failed to install tool package '{0}': {1}</source>
<<<<<<< HEAD
        <target state="new">Failed to install tool package '{0}': {1}</target>
=======
        <target state="translated">Non è stato possibile installare il pacchetto '{0}' dello strumento: {1}</target>
>>>>>>> 0bd52412
        <note />
      </trans-unit>
      <trans-unit id="FailedToUninstallToolPackage">
        <source>Failed to uninstall tool package '{0}': {1}</source>
<<<<<<< HEAD
        <target state="new">Failed to uninstall tool package '{0}': {1}</target>
=======
        <target state="translated">Non è stato possibile disinstallare il pacchetto '{0}' dello strumento: {1}</target>
>>>>>>> 0bd52412
        <note />
      </trans-unit>
      <trans-unit id="ColumnMaxWidthMustBeGreaterThanZero">
        <source>Column maximum width must be greater than zero.</source>
<<<<<<< HEAD
        <target state="new">Column maximum width must be greater than zero.</target>
=======
        <target state="translated">La larghezza massima della colonna deve essere maggiore di zero.</target>
>>>>>>> 0bd52412
        <note />
      </trans-unit>
      <trans-unit id="MissingToolEntryPointFile">
        <source>Entry point file '{0}' for command '{1}' was not found in the package.</source>
<<<<<<< HEAD
        <target state="new">Entry point file '{0}' for command '{1}' was not found in the package.</target>
=======
        <target state="translated">Il file '{0}' del punto di ingresso per il comando '{1}' non è stato trovato nel pacchetto.</target>
>>>>>>> 0bd52412
        <note />
      </trans-unit>
      <trans-unit id="MissingToolSettingsFile">
        <source>Settings file 'DotnetToolSettings.xml' was not found in the package.</source>
<<<<<<< HEAD
        <target state="new">Settings file 'DotnetToolSettings.xml' was not found in the package.</target>
=======
        <target state="translated">Il file di impostazioni 'DotnetToolSettings.xml' non è stato trovato nel pacchetto.</target>
>>>>>>> 0bd52412
        <note />
      </trans-unit>
      <trans-unit id="FailedToFindStagedToolPackage">
        <source>Failed to find staged tool package '{0}'.</source>
<<<<<<< HEAD
        <target state="new">Failed to find staged tool package '{0}'.</target>
        <note />
      </trans-unit>
      <trans-unit id="ToolSettingsInvalidLeadingDotCommandName">
        <source>Command '{0}' has a leading dot.</source>
        <target state="new">Command '{0}' has a leading dot.</target>
=======
        <target state="translated">Non è stato possibile trovare il pacchetto '{0}' dello strumento preparato per il commit.</target>
        <note />
      </trans-unit>
      <trans-unit id="ToolSettingsInvalidLeadingDotCommandName">
        <source>The command name '{0}' cannot begin with a leading dot (.).</source>
        <target state="needs-review-translation">Il comando '{0}' presenta un punto iniziale.</target>
>>>>>>> 0bd52412
        <note />
      </trans-unit>
    </body>
  </file>
</xliff><|MERGE_RESOLUTION|>--- conflicted
+++ resolved
@@ -721,47 +721,27 @@
       </trans-unit>
       <trans-unit id="ToolPackageConflictPackageId">
         <source>Tool '{0}' (version '{1}') is already installed.</source>
-<<<<<<< HEAD
-        <target state="needs-review-translation">Lo strumento '{0}' è già installato.</target>
-=======
         <target state="translated">Lo strumento '{0}' (versione '{1}') è già installato.</target>
->>>>>>> 0bd52412
         <note />
       </trans-unit>
       <trans-unit id="ShellShimConflict">
         <source>Command '{0}' conflicts with an existing command from another tool.</source>
-<<<<<<< HEAD
-        <target state="new">Command '{0}' conflicts with an existing command from another tool.</target>
-=======
         <target state="translated">Il comando '{0}' è in conflitto con un comando esistente di un altro strumento.</target>
->>>>>>> 0bd52412
         <note />
       </trans-unit>
       <trans-unit id="CannotCreateShimForEmptyExecutablePath">
         <source>Cannot create shell shim for an empty executable path.</source>
-<<<<<<< HEAD
-        <target state="new">Cannot create shell shim for an empty executable path.</target>
-=======
         <target state="translated">Non è possibile creare lo shim della shell per un percorso di eseguibile vuoto.</target>
->>>>>>> 0bd52412
         <note />
       </trans-unit>
       <trans-unit id="CannotCreateShimForEmptyCommand">
         <source>Cannot create shell shim for an empty command.</source>
-<<<<<<< HEAD
-        <target state="new">Cannot create shell shim for an empty command.</target>
-=======
         <target state="translated">Non è possibile creare lo shim della shell per un comando vuoto.</target>
->>>>>>> 0bd52412
         <note />
       </trans-unit>
       <trans-unit id="FailedToRetrieveToolConfiguration">
         <source>Failed to retrieve tool configuration: {0}</source>
-<<<<<<< HEAD
-        <target state="new">Failed to retrieve tool configuration: {0}</target>
-=======
         <target state="translated">Non è stato possibile recuperare la configurazione dello strumento: {0}</target>
->>>>>>> 0bd52412
         <note />
       </trans-unit>
       <trans-unit id="EnvironmentPathLinuxManualInstructions">
@@ -777,24 +757,15 @@
 
 export PATH="$PATH:{0}"
 </source>
-<<<<<<< HEAD
-        <target state="new">Tools directory '{0}' is not currently on the PATH environment variable.
-If you are using bash, you can add it to your profile by running the following command:
-=======
         <target state="translated">La directory '{0}' degli strumenti non si trova attualmente nella variabile di ambiente PATH.
 Se si usa using bash, è possibile aggiungerla al profilo eseguendo il comando seguente:
->>>>>>> 0bd52412
 
 cat &lt;&lt; \EOF &gt;&gt; ~/.bash_profile
 # Add .NET Core SDK tools
 export PATH="$PATH:{0}"
 EOF
 
-<<<<<<< HEAD
-You can add it to the current session by running the following command:
-=======
 Per aggiungerla alla sessione corrente, eseguire il comando seguente:
->>>>>>> 0bd52412
 
 export PATH="$PATH:{0}"
 </target>
@@ -813,24 +784,15 @@
 
 export PATH="$PATH:{0}"
 </source>
-<<<<<<< HEAD
-        <target state="new">Tools directory '{0}' is not currently on the PATH environment variable.
-If you are using bash, you can add it to your profile by running the following command:
-=======
         <target state="translated">La directory '{0}' degli strumenti non si trova attualmente nella variabile di ambiente PATH.
 Se si usa using bash, è possibile aggiungerla al profilo eseguendo il comando seguente:
->>>>>>> 0bd52412
 
 cat &lt;&lt; \EOF &gt;&gt; ~/.bash_profile
 # Add .NET Core SDK tools
 export PATH="$PATH:{0}"
 EOF
 
-<<<<<<< HEAD
-You can add it to the current session by running the following command:
-=======
 Per aggiungerla alla sessione corrente, eseguire il comando seguente:
->>>>>>> 0bd52412
 
 export PATH="$PATH:{0}"
 </target>
@@ -843,15 +805,9 @@
 
 setx PATH "%PATH%;{0}"
 </source>
-<<<<<<< HEAD
-        <target state="new">Tools directory '{0}' is not currently on the PATH environment variable.
-
-You can add the directory to the PATH by running the following command:
-=======
         <target state="translated">La directory '{0}' degli strumenti non si trova attualmente nella variabile di ambiente PATH.
 
 Per aggiungere la directory a PATH, eseguire il comando seguente:
->>>>>>> 0bd52412
 
 setx PATH "%PATH%;{0}"
 </target>
@@ -859,93 +815,52 @@
       </trans-unit>
       <trans-unit id="FailedToCreateShellShim">
         <source>Failed to create tool shim for command '{0}': {1}</source>
-<<<<<<< HEAD
-        <target state="new">Failed to create tool shim for command '{0}': {1}</target>
-=======
         <target state="translated">Non è stato possibile creare lo shim dello strumento per il comando '{0}': {1}</target>
->>>>>>> 0bd52412
         <note />
       </trans-unit>
       <trans-unit id="FailedToRemoveShellShim">
         <source>Failed to remove tool shim for command '{0}': {1}</source>
-<<<<<<< HEAD
-        <target state="new">Failed to remove tool shim for command '{0}': {1}</target>
-=======
         <target state="translated">Non è stato possibile rimuovere lo shim dello strumento per il comando '{0}': {1}</target>
->>>>>>> 0bd52412
         <note />
       </trans-unit>
       <trans-unit id="FailedSettingShimPermissions">
         <source>Failed to set user executable permissions for shell shim: {0}</source>
-<<<<<<< HEAD
-        <target state="new">Failed to set user executable permissions for shell shim: {0}</target>
-=======
         <target state="translated">Non è stato possibile impostare le autorizzazioni dell'eseguibile per lo shim della shell: {0}</target>
->>>>>>> 0bd52412
         <note />
       </trans-unit>
       <trans-unit id="FailedToInstallToolPackage">
         <source>Failed to install tool package '{0}': {1}</source>
-<<<<<<< HEAD
-        <target state="new">Failed to install tool package '{0}': {1}</target>
-=======
         <target state="translated">Non è stato possibile installare il pacchetto '{0}' dello strumento: {1}</target>
->>>>>>> 0bd52412
         <note />
       </trans-unit>
       <trans-unit id="FailedToUninstallToolPackage">
         <source>Failed to uninstall tool package '{0}': {1}</source>
-<<<<<<< HEAD
-        <target state="new">Failed to uninstall tool package '{0}': {1}</target>
-=======
         <target state="translated">Non è stato possibile disinstallare il pacchetto '{0}' dello strumento: {1}</target>
->>>>>>> 0bd52412
         <note />
       </trans-unit>
       <trans-unit id="ColumnMaxWidthMustBeGreaterThanZero">
         <source>Column maximum width must be greater than zero.</source>
-<<<<<<< HEAD
-        <target state="new">Column maximum width must be greater than zero.</target>
-=======
         <target state="translated">La larghezza massima della colonna deve essere maggiore di zero.</target>
->>>>>>> 0bd52412
         <note />
       </trans-unit>
       <trans-unit id="MissingToolEntryPointFile">
         <source>Entry point file '{0}' for command '{1}' was not found in the package.</source>
-<<<<<<< HEAD
-        <target state="new">Entry point file '{0}' for command '{1}' was not found in the package.</target>
-=======
         <target state="translated">Il file '{0}' del punto di ingresso per il comando '{1}' non è stato trovato nel pacchetto.</target>
->>>>>>> 0bd52412
         <note />
       </trans-unit>
       <trans-unit id="MissingToolSettingsFile">
         <source>Settings file 'DotnetToolSettings.xml' was not found in the package.</source>
-<<<<<<< HEAD
-        <target state="new">Settings file 'DotnetToolSettings.xml' was not found in the package.</target>
-=======
         <target state="translated">Il file di impostazioni 'DotnetToolSettings.xml' non è stato trovato nel pacchetto.</target>
->>>>>>> 0bd52412
         <note />
       </trans-unit>
       <trans-unit id="FailedToFindStagedToolPackage">
         <source>Failed to find staged tool package '{0}'.</source>
-<<<<<<< HEAD
-        <target state="new">Failed to find staged tool package '{0}'.</target>
-        <note />
-      </trans-unit>
-      <trans-unit id="ToolSettingsInvalidLeadingDotCommandName">
-        <source>Command '{0}' has a leading dot.</source>
-        <target state="new">Command '{0}' has a leading dot.</target>
-=======
         <target state="translated">Non è stato possibile trovare il pacchetto '{0}' dello strumento preparato per il commit.</target>
         <note />
       </trans-unit>
       <trans-unit id="ToolSettingsInvalidLeadingDotCommandName">
         <source>The command name '{0}' cannot begin with a leading dot (.).</source>
         <target state="needs-review-translation">Il comando '{0}' presenta un punto iniziale.</target>
->>>>>>> 0bd52412
         <note />
       </trans-unit>
     </body>
