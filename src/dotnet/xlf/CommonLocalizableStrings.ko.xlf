--- conflicted
+++ resolved
@@ -721,47 +721,27 @@
       </trans-unit>
       <trans-unit id="ToolPackageConflictPackageId">
         <source>Tool '{0}' (version '{1}') is already installed.</source>
-<<<<<<< HEAD
-        <target state="needs-review-translation">'{0}' 도구가 이미 설치되어 있습니다.</target>
-=======
         <target state="translated">'{0}' 도구(버전 '{1}')가 이미 설치되어 있습니다.</target>
->>>>>>> 0bd52412
         <note />
       </trans-unit>
       <trans-unit id="ShellShimConflict">
         <source>Command '{0}' conflicts with an existing command from another tool.</source>
-<<<<<<< HEAD
-        <target state="new">Command '{0}' conflicts with an existing command from another tool.</target>
-=======
         <target state="translated">'{0}' 명령이 다른 도구의 기존 명령과 충돌합니다.</target>
->>>>>>> 0bd52412
         <note />
       </trans-unit>
       <trans-unit id="CannotCreateShimForEmptyExecutablePath">
         <source>Cannot create shell shim for an empty executable path.</source>
-<<<<<<< HEAD
-        <target state="new">Cannot create shell shim for an empty executable path.</target>
-=======
         <target state="translated">빈 실행 파일 경로에 대해 셸 shim을 만들 수 없습니다.</target>
->>>>>>> 0bd52412
         <note />
       </trans-unit>
       <trans-unit id="CannotCreateShimForEmptyCommand">
         <source>Cannot create shell shim for an empty command.</source>
-<<<<<<< HEAD
-        <target state="new">Cannot create shell shim for an empty command.</target>
-=======
         <target state="translated">빈 명령에 대해 셸 shim을 만들 수 없습니다.</target>
->>>>>>> 0bd52412
         <note />
       </trans-unit>
       <trans-unit id="FailedToRetrieveToolConfiguration">
         <source>Failed to retrieve tool configuration: {0}</source>
-<<<<<<< HEAD
-        <target state="new">Failed to retrieve tool configuration: {0}</target>
-=======
         <target state="translated">도구 구성을 검색하지 못했습니다. {0}</target>
->>>>>>> 0bd52412
         <note />
       </trans-unit>
       <trans-unit id="EnvironmentPathLinuxManualInstructions">
@@ -777,24 +757,15 @@
 
 export PATH="$PATH:{0}"
 </source>
-<<<<<<< HEAD
-        <target state="new">Tools directory '{0}' is not currently on the PATH environment variable.
-If you are using bash, you can add it to your profile by running the following command:
-=======
         <target state="translated">도구 디렉터리 '{0}'이(가) 현재 PATH 환경 변수에 있지 않습니다.
 Bash를 사용하는 경우 다음 명령을 실행하여 프로필에 추가할 수 있습니다.
->>>>>>> 0bd52412
 
 cat &lt;&lt; \EOF &gt;&gt; ~/.bash_profile
 # Add .NET Core SDK tools
 export PATH="$PATH:{0}"
 EOF
 
-<<<<<<< HEAD
-You can add it to the current session by running the following command:
-=======
 다음 명령을 실행하여 현재 세션에 추가할 수 있습니다.
->>>>>>> 0bd52412
 
 export PATH="$PATH:{0}"
 </target>
@@ -813,24 +784,15 @@
 
 export PATH="$PATH:{0}"
 </source>
-<<<<<<< HEAD
-        <target state="new">Tools directory '{0}' is not currently on the PATH environment variable.
-If you are using bash, you can add it to your profile by running the following command:
-=======
         <target state="translated">도구 디렉터리 '{0}'이(가) 현재 PATH 환경 변수에 있지 않습니다.
 Bash를 사용하는 경우 다음 명령을 실행하여 프로필에 추가할 수 있습니다.
->>>>>>> 0bd52412
 
 cat &lt;&lt; \EOF &gt;&gt; ~/.bash_profile
 # Add .NET Core SDK tools
 export PATH="$PATH:{0}"
 EOF
 
-<<<<<<< HEAD
-You can add it to the current session by running the following command:
-=======
 다음 명령을 실행하여 현재 세션에 추가할 수 있습니다.
->>>>>>> 0bd52412
 
 export PATH="$PATH:{0}"
 </target>
@@ -843,15 +805,9 @@
 
 setx PATH "%PATH%;{0}"
 </source>
-<<<<<<< HEAD
-        <target state="new">Tools directory '{0}' is not currently on the PATH environment variable.
-
-You can add the directory to the PATH by running the following command:
-=======
         <target state="translated">도구 디렉터리 '{0}'이(가) 현재 PATH 환경 변수에 없습니다.
 
 다음 명령을 실행하여 디렉터리를 PATH에 추가할 수 있습니다. 
->>>>>>> 0bd52412
 
 setx PATH "%PATH%;{0}"
 </target>
@@ -859,93 +815,52 @@
       </trans-unit>
       <trans-unit id="FailedToCreateShellShim">
         <source>Failed to create tool shim for command '{0}': {1}</source>
-<<<<<<< HEAD
-        <target state="new">Failed to create tool shim for command '{0}': {1}</target>
-=======
         <target state="translated">'{0}' 명령에 대해 도구 shim을 만들지 못했습니다. {1}</target>
->>>>>>> 0bd52412
         <note />
       </trans-unit>
       <trans-unit id="FailedToRemoveShellShim">
         <source>Failed to remove tool shim for command '{0}': {1}</source>
-<<<<<<< HEAD
-        <target state="new">Failed to remove tool shim for command '{0}': {1}</target>
-=======
         <target state="translated">'{0}' 명령에 대해 도구 shim을 제거하지 못했습니다. {1}</target>
->>>>>>> 0bd52412
         <note />
       </trans-unit>
       <trans-unit id="FailedSettingShimPermissions">
         <source>Failed to set user executable permissions for shell shim: {0}</source>
-<<<<<<< HEAD
-        <target state="new">Failed to set user executable permissions for shell shim: {0}</target>
-=======
         <target state="translated">셸 shim에 대해 사용자 실행 파일 권한을 설정하지 못했습니다. {0}</target>
->>>>>>> 0bd52412
         <note />
       </trans-unit>
       <trans-unit id="FailedToInstallToolPackage">
         <source>Failed to install tool package '{0}': {1}</source>
-<<<<<<< HEAD
-        <target state="new">Failed to install tool package '{0}': {1}</target>
-=======
         <target state="translated">도구 패키지 '{0}'을(를) 설치하지 못했습니다. {1}</target>
->>>>>>> 0bd52412
         <note />
       </trans-unit>
       <trans-unit id="FailedToUninstallToolPackage">
         <source>Failed to uninstall tool package '{0}': {1}</source>
-<<<<<<< HEAD
-        <target state="new">Failed to uninstall tool package '{0}': {1}</target>
-=======
         <target state="translated">도구 패키지 '{0}'을(를) 제거하지 못했습니다. {1}</target>
->>>>>>> 0bd52412
         <note />
       </trans-unit>
       <trans-unit id="ColumnMaxWidthMustBeGreaterThanZero">
         <source>Column maximum width must be greater than zero.</source>
-<<<<<<< HEAD
-        <target state="new">Column maximum width must be greater than zero.</target>
-=======
         <target state="translated">열 최대 너비는 0보다 커야 합니다.</target>
->>>>>>> 0bd52412
         <note />
       </trans-unit>
       <trans-unit id="MissingToolEntryPointFile">
         <source>Entry point file '{0}' for command '{1}' was not found in the package.</source>
-<<<<<<< HEAD
-        <target state="new">Entry point file '{0}' for command '{1}' was not found in the package.</target>
-=======
         <target state="translated">패키지에서 '{1}' 명령에 대한 진입점 파일 '{0}'을(를) 찾지 못했습니다.</target>
->>>>>>> 0bd52412
         <note />
       </trans-unit>
       <trans-unit id="MissingToolSettingsFile">
         <source>Settings file 'DotnetToolSettings.xml' was not found in the package.</source>
-<<<<<<< HEAD
-        <target state="new">Settings file 'DotnetToolSettings.xml' was not found in the package.</target>
-=======
         <target state="translated">패키지에서 설정 파일 'DotnetToolSettings.xml'을 찾지 못했습니다.</target>
->>>>>>> 0bd52412
         <note />
       </trans-unit>
       <trans-unit id="FailedToFindStagedToolPackage">
         <source>Failed to find staged tool package '{0}'.</source>
-<<<<<<< HEAD
-        <target state="new">Failed to find staged tool package '{0}'.</target>
-        <note />
-      </trans-unit>
-      <trans-unit id="ToolSettingsInvalidLeadingDotCommandName">
-        <source>Command '{0}' has a leading dot.</source>
-        <target state="new">Command '{0}' has a leading dot.</target>
-=======
         <target state="translated">스테이징된 도구 패키지 '{0}'을(를) 찾지 못했습니다.</target>
         <note />
       </trans-unit>
       <trans-unit id="ToolSettingsInvalidLeadingDotCommandName">
         <source>The command name '{0}' cannot begin with a leading dot (.).</source>
         <target state="needs-review-translation">명령 '{0}' 앞에 점이 있습니다.</target>
->>>>>>> 0bd52412
         <note />
       </trans-unit>
     </body>
