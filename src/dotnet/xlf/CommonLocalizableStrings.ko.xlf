--- conflicted
+++ resolved
@@ -758,16 +758,12 @@
 
 cat &lt;&lt; \ EOF &gt; &gt; ~ / .bash_profile
 # .NET Core SDK 도구 추가
-export PATH = "$ PATH : {0}"
+export PATH = "$PATH:{0}"
 EOF
 
 다음 명령을 실행하여 현재 세션에 추가할 수 있습니다.
 
-<<<<<<< HEAD
-export PATH = "$ PATH : {0}"</target>
-=======
 export PATH="$PATH:{0}"</target>
->>>>>>> 8a7ff678
         <note />
       </trans-unit>
       <trans-unit id="EnvironmentPathWindowsManualInstructions">
@@ -908,14 +904,11 @@
       <trans-unit id="SolutionOrProjectArgumentName">
         <source>PROJECT | SOLUTION</source>
         <target state="translated">프로젝트 | 솔루션</target>
-<<<<<<< HEAD
-=======
         <note />
       </trans-unit>
       <trans-unit id="CommandInteractiveOptionDescription">
         <source>Allows the command to stop and wait for user input or action (for example to complete authentication).</source>
         <target state="translated">명령을 중지하고 사용자 입력 또는 작업을 기다리도록 허용합니다(예: 인증 완료).</target>
->>>>>>> 8a7ff678
         <note />
       </trans-unit>
     </body>
