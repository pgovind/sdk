--- conflicted
+++ resolved
@@ -71,24 +71,8 @@
     <PackageReference Include="Microsoft.DotNet.PlatformAbstractions">
       <Version>1.0.1-beta-000933</Version>
     </PackageReference>
-<<<<<<< HEAD
-
-    <PackageReference Include="Microsoft.TemplateEngine.Utils">
-      <Version>1.0.0-beta1-20161216-12</Version>
-    </PackageReference>
-    <PackageReference Include="Microsoft.TemplateEngine.Abstractions">
-      <Version>1.0.0-beta1-20161216-12</Version>
-    </PackageReference>
-    <PackageReference Include="Microsoft.TemplateEngine.Edge">
-      <Version>1.0.0-beta1-20161216-12</Version>
-    </PackageReference>
-    <PackageReference Include="Microsoft.TemplateEngine.Orchestrator.RunnableProjects">
-      <Version>1.0.0-beta1-20161216-12</Version>
-    </PackageReference>
-=======
     <PackageReference Include="Microsoft.TemplateEngine.Cli" Version="$(TemplateEngineVersion)" />
     <PackageReference Include="Microsoft.TemplateEngine.Orchestrator.RunnableProjects" Version="$(TemplateEngineVersion)" />
->>>>>>> 006fd49e
   </ItemGroup>
 
   <PropertyGroup Condition=" '$(Configuration)' == 'Release' ">
