--- conflicted
+++ resolved
@@ -11,14 +11,8 @@
   </ItemGroup>
 
   <ItemGroup>
-<<<<<<< HEAD
-    <PackageReference Include="Microsoft.NET.Test.Sdk" Version="15.3.0" />
+    <PackageReference Include="Microsoft.NET.Test.Sdk" Version="$(MicrosoftNETTestSdkPackageVersion)" />
     <PackageReference Include="xunit.runner.visualstudio" Version="2.2.0" />
     <PackageReference Include="xunit" Version="2.2.0" />
-=======
-    <PackageReference Include="Microsoft.NET.Test.Sdk" Version="$(MicrosoftNETTestSdkPackageVersion)" />
-    <PackageReference Include="xunit.runner.visualstudio" Version="2.2.0-beta4-build1194" />
-    <PackageReference Include="xunit" Version="2.2.0-beta4-build3444" />
->>>>>>> d1aed812
   </ItemGroup>
 </Project>