{
  "tools": {
    "dotnet": "3.1.100-preview1-014069",
    "vs-opt": {
      "version": "15.9"
    }
  },
  "msbuild-sdks": {
<<<<<<< HEAD
    "Microsoft.DotNet.Arcade.Sdk": "1.0.0-beta.19474.3",
=======
    "Microsoft.DotNet.Arcade.Sdk": "5.0.0-beta.19480.3",
>>>>>>> 419501cb
    "Microsoft.DotNet.Helix.Sdk": "2.0.0-beta.19215.12"
  }
}<|MERGE_RESOLUTION|>--- conflicted
+++ resolved
@@ -6,11 +6,7 @@
     }
   },
   "msbuild-sdks": {
-<<<<<<< HEAD
-    "Microsoft.DotNet.Arcade.Sdk": "1.0.0-beta.19474.3",
-=======
     "Microsoft.DotNet.Arcade.Sdk": "5.0.0-beta.19480.3",
->>>>>>> 419501cb
     "Microsoft.DotNet.Helix.Sdk": "2.0.0-beta.19215.12"
   }
 }